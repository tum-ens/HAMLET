.idea

# Folders
<<<<<<< HEAD
03_input_data_grid/*
=======
00_docs/*
01_examples/*
02_config/*
03_input_data/*
>>>>>>> 39e01b49
04_scenarios/*
05_results/*

# C extensions
*.so

# Distribution / packaging
.Python
build/
develop-eggs/
dist/
downloads/
eggs/
.eggs/
lib/
lib64/
parts/
sdist/
var/
wheels/
pip-wheel-metadata/
share/python-wheels/
*.egg-info/
.installed.cfg
*.egg
MANIFEST

# PyInstaller
#  Usually these files are written by a python script from a template
#  before PyInstaller builds the exe, so as to inject date/other infos into it.
*.manifest
*.spec

# Installer logs
pip-log.txt
pip-delete-this-directory.txt

# Unit test / coverage reports
htmlcov/
.tox/
.nox/
.coverage
.coverage.*
.cache
nosetests.xml
coverage.xml
*.cover
*.py,cover
.hypothesis/
.pytest_cache/

# Translations
*.mo
*.pot

# Django stuff:
*.log
local_settings.py
db.sqlite3
db.sqlite3-journal

# Flask stuff:
instance/
.webassets-cache

# Scrapy stuff:
.scrapy

# Sphinx documentation
00_docs/_build/

# PyBuilder
target/

# Jupyter Notebook
.ipynb_checkpoints

# IPython
profile_default/
ipython_config.py

# pyenv
.python-version

# pipenv
#   According to pypa/pipenv#598, it is recommended to include Pipfile.lock in version control.
#   However, in case of collaboration, if having platform-specific dependencies or dependencies
#   having no cross-platform support, pipenv may install dependencies that don't work, or not
#   install all needed dependencies.
#Pipfile.lock

# PEP 582; used by e.g. github.com/David-OConnor/pyflow
__pypackages__/

# Celery stuff
celerybeat-schedule
celerybeat.pid

# SageMath parsed files
*.sage.py

# Environments
.env
.venv
env/
venv/
ENV/
env.bak/
venv.bak/

# Spyder project settings
.spyderproject
.spyproject

# Rope project settings
.ropeproject

# mkdocs documentation
/site

# mypy
.mypy_cache/
.dmypy.json
dmypy.json

# Pyre type checker
.pyre/

**/__pycache__/
scripts

# for macbook
**/.DS_Store
.Rhistory<|MERGE_RESOLUTION|>--- conflicted
+++ resolved
@@ -1,14 +1,10 @@
 .idea
 
 # Folders
-<<<<<<< HEAD
-03_input_data_grid/*
-=======
 00_docs/*
 01_examples/*
 02_config/*
 03_input_data/*
->>>>>>> 39e01b49
 04_scenarios/*
 05_results/*
 
