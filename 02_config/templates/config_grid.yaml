########################################################################################################################
################################################# grid configuration ###################################################
########################################################################################################################

<<<<<<< HEAD
grids:
  electricity:
    powerflow: dc                       # powerflow

    active: True                        # grid active

    generation:
      method: file                      # grid creation method
                                        # options:
                                        #   - file: create grid from 'electricity.xlsx'
                                        #   - topology: create scenario first, then user has to assign agent-id to bus
                                        #     in the topology Excel file
                                        # TODO: Create automatic grid generator, e.g. based on Kerber grids

      file:
        file: electricity.xlsx          # file that contains the grid information
                                        # file types: xlsx
                                        # note: needs to be in the same folder as this file

      topology:
        file: topology.xlsx


    restrictions:
      apply: ['enwg_14a']                # grid restrictions to be applied. Empty list means don't apply any restriction

      max_iteration: 10                  # maximal number of iteration when iteratively applying restriction

      enwg_14a:                          # regulation according to section 14a of Energy Industry Act (§14a EnWG)

        variable_grid_fees:              # https://www.bundesnetzagentur.de/DE/Beschlusskammern/1_GZ/BK8-GZ/2022/2022_4-Steller/BK8-22-0010/BK8-22-0010-A_Festlegung_Download.pdf?__blob=publicationFile&v=5
          active: True

          horizon: 86400                 # variable grid fees calculation horizon
                                         # unit: s

          update: 3600                   # variable grid fees update frequency
                                         # unit: s

          grid_fee_base: 0.07            # base grid fees
                                         # unit: €/kWh

        direct_power_control:            # https://www.bundesnetzagentur.de/DE/Beschlusskammern/1_GZ/BK6-GZ/2022/BK6-22-300/Beschluss/BK6-22-300_Beschluss_Anlage1.pdf?__blob=publicationFile&v=1
          active: False

          method: individual             # types of direct power control
                                         # individual: control individual devices
                                         # ems: control via EMS

          threshold: 0.0042              # minimal power to be guaranteed in MW (according to §14a: 4.2 kW)
=======
electricity:                          # type of grid (needs to match available grid types)
  powerflow: dc                       # type of powerflow
                                      # options:
                                      #   - dc: direct current
                                      #   - ac: alternating current (not implemented yet)

  active: True                        # is the grid active?
                                      # options:
                                      #   - True: grid is active and will be calculated during simulation
                                      #   - False: grid is inactive and will be ignored during simulation

  method: topology                    # grid creation method
                                      # options:
                                      #   - file: create grid from file. The file already contains all agent and grid
                                      #     information.
                                      #   - topology: create scenario first, then user has to assign agent-id to bus
                                      #     in the topology file in scenario/grids/electricity folder.

  file:                               # file method settings
    file: electricity.xlsx            # file containing the detailed agent and grid information (bus, line, load, sgen)
                                      # file types: xlsx
                                      # note: needs to be in the same folder as this file

  topology:                           # topology method settings
    file: topology.xlsx               # file containing the grid topology (bus, line)
                                      # file types: xlsx
                                      # note: needs to be in the same folder as this file

  variable_grid_fees:
    active: False

    horizon: 86400                    # variable grid fees calculation horizon
                                      # unit: s

    update: 3600                      # variable grid fees update frequency
                                      # unit: s

  direct_power_control:
    active: False

    control: individual               # types of direct power control
                                      # individual: control individual devices
                                      # ems: control via EMS

    max_iteration: 10                 # maximal number of iteration
>>>>>>> bd6bdcab

heat:
  active: False

hydrogen:
  active: False<|MERGE_RESOLUTION|>--- conflicted
+++ resolved
@@ -2,58 +2,6 @@
 ################################################# grid configuration ###################################################
 ########################################################################################################################
 
-<<<<<<< HEAD
-grids:
-  electricity:
-    powerflow: dc                       # powerflow
-
-    active: True                        # grid active
-
-    generation:
-      method: file                      # grid creation method
-                                        # options:
-                                        #   - file: create grid from 'electricity.xlsx'
-                                        #   - topology: create scenario first, then user has to assign agent-id to bus
-                                        #     in the topology Excel file
-                                        # TODO: Create automatic grid generator, e.g. based on Kerber grids
-
-      file:
-        file: electricity.xlsx          # file that contains the grid information
-                                        # file types: xlsx
-                                        # note: needs to be in the same folder as this file
-
-      topology:
-        file: topology.xlsx
-
-
-    restrictions:
-      apply: ['enwg_14a']                # grid restrictions to be applied. Empty list means don't apply any restriction
-
-      max_iteration: 10                  # maximal number of iteration when iteratively applying restriction
-
-      enwg_14a:                          # regulation according to section 14a of Energy Industry Act (§14a EnWG)
-
-        variable_grid_fees:              # https://www.bundesnetzagentur.de/DE/Beschlusskammern/1_GZ/BK8-GZ/2022/2022_4-Steller/BK8-22-0010/BK8-22-0010-A_Festlegung_Download.pdf?__blob=publicationFile&v=5
-          active: True
-
-          horizon: 86400                 # variable grid fees calculation horizon
-                                         # unit: s
-
-          update: 3600                   # variable grid fees update frequency
-                                         # unit: s
-
-          grid_fee_base: 0.07            # base grid fees
-                                         # unit: €/kWh
-
-        direct_power_control:            # https://www.bundesnetzagentur.de/DE/Beschlusskammern/1_GZ/BK6-GZ/2022/BK6-22-300/Beschluss/BK6-22-300_Beschluss_Anlage1.pdf?__blob=publicationFile&v=1
-          active: False
-
-          method: individual             # types of direct power control
-                                         # individual: control individual devices
-                                         # ems: control via EMS
-
-          threshold: 0.0042              # minimal power to be guaranteed in MW (according to §14a: 4.2 kW)
-=======
 electricity:                          # type of grid (needs to match available grid types)
   powerflow: dc                       # type of powerflow
                                       # options:
@@ -65,41 +13,51 @@
                                       #   - True: grid is active and will be calculated during simulation
                                       #   - False: grid is inactive and will be ignored during simulation
 
-  method: topology                    # grid creation method
+  generation:
+    method: file                      # grid creation method
                                       # options:
-                                      #   - file: create grid from file. The file already contains all agent and grid
-                                      #     information.
+                                      #   - file: create grid from 'electricity.xlsx'
                                       #   - topology: create scenario first, then user has to assign agent-id to bus
-                                      #     in the topology file in scenario/grids/electricity folder.
+                                      #     in the topology Excel file
+                                      # TODO: Create automatic grid generator, e.g. based on Kerber grids
 
-  file:                               # file method settings
-    file: electricity.xlsx            # file containing the detailed agent and grid information (bus, line, load, sgen)
+    file:                             # file method settings
+      file: electricity.xlsx          # file containing the detailed agent and grid information (bus, line, load, sgen)
                                       # file types: xlsx
                                       # note: needs to be in the same folder as this file
 
-  topology:                           # topology method settings
-    file: topology.xlsx               # file containing the grid topology (bus, line)
+    topology:                         # topology method settings
+      file: topology.xlsx             # file containing the grid topology (bus, line)
                                       # file types: xlsx
                                       # note: needs to be in the same folder as this file
 
-  variable_grid_fees:
-    active: False
+  restrictions:
+    apply: ['enwg_14a']                # grid restrictions to be applied. Empty list means don't apply any restriction
 
-    horizon: 86400                    # variable grid fees calculation horizon
-                                      # unit: s
+    max_iteration: 10                  # maximal number of iteration when iteratively applying restriction
 
-    update: 3600                      # variable grid fees update frequency
-                                      # unit: s
+    enwg_14a:                          # regulation according to section 14a of Energy Industry Act (§14a EnWG)
 
-  direct_power_control:
-    active: False
+      variable_grid_fees:              # https://www.bundesnetzagentur.de/DE/Beschlusskammern/1_GZ/BK8-GZ/2022/2022_4-Steller/BK8-22-0010/BK8-22-0010-A_Festlegung_Download.pdf?__blob=publicationFile&v=5
+        active: True
 
-    control: individual               # types of direct power control
-                                      # individual: control individual devices
-                                      # ems: control via EMS
+        horizon: 86400                 # variable grid fees calculation horizon
+                                       # unit: s
 
-    max_iteration: 10                 # maximal number of iteration
->>>>>>> bd6bdcab
+        update: 3600                   # variable grid fees update frequency
+                                       # unit: s
+
+        grid_fee_base: 0.07            # base grid fees
+                                       # unit: €/kWh
+
+      direct_power_control:            # https://www.bundesnetzagentur.de/DE/Beschlusskammern/1_GZ/BK6-GZ/2022/BK6-22-300/Beschluss/BK6-22-300_Beschluss_Anlage1.pdf?__blob=publicationFile&v=1
+        active: False
+
+        method: individual             # types of direct power control
+                                       # individual: control individual devices
+                                       # ems: control via EMS
+
+        threshold: 0.0042              # minimal power to be guaranteed in MW (according to §14a: 4.2 kW)
 
 heat:
   active: False
