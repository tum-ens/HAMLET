__author__ = "TUM-Doepfert"
__credits__ = "jiahechu"
__license__ = ""
__maintainer__ = "TUM-Doepfert"
__email__ = "markus.doepfert@tum.de"

import time
import datetime
import shutil
import os
import string
import json
import math
import random
from ruamel.yaml import YAML
from typing import Tuple, Union
import pandas as pd
import numpy as np
from pprint import pprint
from ruamel.yaml.compat import ordereddict
from collections import OrderedDict, Counter
from bisect import bisect_left
import pvlib
from pvlib.pvsystem import PVSystem
from pvlib.location import Location
from windpowerlib import ModelChain, WindTurbine
import warnings

warnings.simplefilter(action='ignore', category=FutureWarning)
pd.options.mode.chained_assignment = None  # default='warn'


class Agents:
    """
        A class used to generate all agents. All sub-agents inherit from this class.
        ...

        Attributes
        ----------
        agent_id : str
            ID of the agent

        Public Methods
        -------
        __init__() -> None
        """

    def __init__(self, config_path: str, input_path: str, scenario_path: str, config_root: str = None):
        # Set paths and names
        self.config_path = config_path
        self.config_root = config_root if config_root is not None else config_path
        self.input_path = input_path
        self.scenario_path = scenario_path

        # Load setup plus configuration and/or agent file
        self.setup = self._load_file(path=os.path.join(self.config_root, 'config_general.yaml'))
        self.grid = None  # grid file only required if agents are created from grid file
        self.config = None
        self.excel = None
        try:
            self.config = self._load_file(path=os.path.join(self.config_path, 'config_agents.yaml'))
        except FileNotFoundError:
            try:
                self.excel = self._load_file(path=os.path.join(self.config_path, 'agents.xlsx'))
            except FileNotFoundError as exc:
                raise FileNotFoundError("Configuration requires either a yaml or an xlsx file to create agents.") \
                    from exc

        # Information about the agents
        self.agents = None  # information of all agents
        self.id = None  # information of the current agent id
        self.account = None  # information of the current account

        # Available types of agents
        self.types = {
            'sfh': Sfh,
            'mfh': Mfh,
            'ctsp': Ctsp,
            'industry': Industry,
            'producer': Producer,
            'storage': Storage,
        }
        # Available types of plants
        self.plants = {
            'inflexible_load': {
                'type': 'inflexible_load',
                'info': self.__info_inflexible_load,
            },
            'flexible_load': {
                'type': 'flexible_load',
                'info': self.__info_flexible_load,
            },
            'heat': {
                'type': 'heat',
                'info': self.__info_heat,
                'file_func': self.__make_timeseries_heat,
            },
            'dhw': {
                'type': 'dhw',
                'info': self.__info_dhw,
            },
            'pv': {
                'type': 'pv',
                'info': self.__info_pv,
                'specs': self.__timeseries_from_specs_pv,
            },
            'wind': {
                'type': 'wind',
                'info': self.__info_wind,
                'specs': self.__timeseries_from_specs_wind,
            },
            'fixed_gen': {
                'type': 'fixed_gen',
                'info': self.__info_fixed_gen,
            },
            'hp': {
                'type': 'hp',
                'info': self.__info_hp,
                'specs': self.__timeseries_from_specs_hp,
            },
            'ev': {
                'type': 'ev',
                'info': self.__info_ev,
            },
            'battery': {
                'type': 'battery',
                'info': self.__info_battery,
            },
            'psh': {
                'type': 'psh',
                'info': self.__info_psh,
            },
            'hydrogen': {
                'type': 'hydrogen',
                'info': self.__info_hydrogen,
            },
            'heat_storage': {
                'type': 'heat_storage',
                'info': self.__info_heat_storage,
            },
        }
        # Available types of ctsp (obtained from the input data folder)
        self.ctsp = self.__get_types(
            path=os.path.join(self.input_path, 'agents', 'ctsp', 'inflexible_load'), idx=0, sep='_')
        # Available types of industry (obtained from the input data folder)
        self.industry = self.__get_types(
            path=os.path.join(self.input_path, 'agents', 'industry', 'inflexible_load'), idx=0, sep='_')

    def create_agents_file_from_config(self, overwrite: bool = False):
        """Creates the Excel file from the config file
        """

        # Dictionary to store the dataframes
        dict_agents = {}

        # Create dataframes for each type of agent using their specific class
        for key, config in self.config.items():
            if key in self.types:
                # Create the agents of the specific type
                agents = self.types[key](input_path=self.input_path,
                                         config=config,
                                         config_path=self.config_path,
                                         scenario_path=self.scenario_path,
                                         config_root=self.config_root,)

                # Create the dataframe
                dict_agents[key] = agents.create_df_from_config()
            else:
                raise KeyError(f"Agent type '{key}' is not available.")

        # Save each dataframe as worksheet in Excel
        if os.path.exists(f"{self.config_path}/agents.xlsx") and not overwrite:
            raise Warning("File already exists and overwrite is turned off.")
        else:
            try:
                writer = pd.ExcelWriter(f"{self.config_path}/agents.xlsx", engine="xlsxwriter")
                for key, df in dict_agents.items():
                    df.to_excel(writer, sheet_name=key)
                writer.save()
            except PermissionError:
                raise PermissionError("The file 'agents.xlsx' needs to be closed before running this function.")

    def create_agents_file_from_grid(self, grid: str = 'electricity.xlsx', fill_from_config: bool = False,
                                     overwrite: bool = False):
        """Creates the Excel file from the electricity grid file
        """

        # Dictionaries to store the dataframes
        dict_grids = {}
        dict_agents = {}

        # Load grid file if not already loaded
        self.grid = self._load_file(path=os.path.join(self.config_path, grid)) if self.grid is None \
            else FileNotFoundError("Grid file not found.")

        # Load sheets from grid file
        for sheet in self.grid.sheet_names:
            # Load the dataframe from the sheet
            dict_grids[sheet] = self.grid.parse(sheet, index_col=0)

            # Add the info in the description column as new columns
            try:
                dict_grids[sheet] = self.__add_info_from_col(df=dict_grids[sheet], col='description', drop=True)
            except (AttributeError, KeyError):
                pass

        # Create dataframes for each type of agent using their specific class
        for key, _ in self.config.items():
            if key in self.types:
                dict_agents[key] = self.types[key](config=self.config[key],
                                                   input_path=self.input_path,
                                                   config_path=self.config_path,
                                                   scenario_path=self.scenario_path,
                                                   config_root=self.config_root). \
                    create_df_from_grid(grid=dict_grids, fill_from_config=fill_from_config).reset_index(drop=True)
            else:
                print(f"Not there yet at {key}")

        # Save each dataframe as worksheet in Excel
        if os.path.exists(f"{self.config_path}/agents.xlsx") and not overwrite:
            raise Warning("File already exists and overwrite is turned off.")
        else:
            try:
                writer = pd.ExcelWriter(f"{self.config_path}/agents.xlsx", engine="xlsxwriter")
                for key, df in dict_agents.items():
                    df.to_excel(writer, sheet_name=key)
                writer.save()
            except PermissionError:
                raise PermissionError("The file 'agents.xlsx' needs to be closed before running this function.")

    def create_agents_from_file(self, id_check=False) -> None:
        """
            Creates the agents from Excel file. If file does not exist, it is created first
        """

        # Load Excel file if not done yet and throw error if it does not exist
        self.excel = self._load_file(f"{self.config_path}/agents.xlsx") if self.excel is None \
            else FileNotFoundError("Agent xlsx file does not exist. Call 'create_agents_file_from_config()' or "
                                   "'create_agents_file_from_grid()' first to create the file from the config or "
                                   "grid file.")

        # TODO: Check if there are non-unique IDs and replace them in worksheet and in the dataframe
        if id_check:
            agent_ids = list()
            for sheet in self.excel.sheet_names:
                df = self.excel.parse(sheet, index_col=0)
                agent_ids += df["general/agent_id"].to_list()
            print(agent_ids)
            # non-unique items
            print([item for item, count in Counter(agent_ids).items() if count > 1])
            # Find solution for mfhs as they will always give more than one time same ID
            raise NotImplementedError('Not yet implemented...')

        # Create agents from Excel file by looping over the sheets
        for sheet in self.excel.sheet_names:
            # Load the dataframe from the sheet
            df = self.excel.parse(sheet, index_col=0)

            # Create agents dictionary from dataframe
            self.agents = self.create_agents_dict_from_file(df=df)

            # Create agents folders and files from
            self.create_agents_from_dict(agents=self.agents, agent_type=sheet)

    def create_agents_dict_from_file(self, df: pd.DataFrame) -> dict:
        """Creates dictionary from dataframe"""

        # Get the names of the categories in the dict and the names of their according parameters
        groups, param_names = self.__get_groups_and_param_names(df)

        # Get the account information of each agent of the given type
        accounts = self._get_accounts_info(df, groups, param_names)

        return accounts

    def _get_accounts_info(self, df: pd.DataFrame, groups: list, param_names: dict) -> dict:
        # Note: This function can be made even more flexible by splitting it into a recursive function in case more sub IDs are added (but good enough for now)

        # Contains the names of the parameters that are used to identify the agents in descending order
        ids = ['general/agent_id', 'general/sub_id']

        # Get all main accounts sorted by the ID of the agent
        main_accounts = dict.fromkeys(df.loc[:, ids[0]])
        accounts = dict()  # stores the information of all the accounts

        # Get all categories of the accounts, i.e. all that are not defined in self.plants
        acc_categories = [item for item in groups if item not in self.plants.keys()]

        # Loop through all the accounts and get the information of the non-device categories
        for main_account in main_accounts:
            # Find the index/indeces of the account by matching its agent ID
            # Note: Several indices are found if there are multiple agents with the same ID, e.g. for mfh
            acc_idxs = df[df[ids[0]] == main_account].index

            # Loop through all the indices of the account and add the information for each subaccount
            for acc_idx in acc_idxs:

                # Create the account name from the main ID and, if applicable, the sub IDs by separating them with a '/'
                account = main_account
                level = 0
                while True:
                    try:
                        level += 1
                        account += '/' + df[ids[level]].iat[acc_idx]
                    except (KeyError, IndexError):
                        break

                # Create a dict with all categories and add one for the plants of the account
                accounts[account] = OrderedDict.fromkeys(acc_categories + ["plants"])

                # Add all parameters of the non-device categories for the account
                for group in acc_categories:
                    # Gets the value from the df(match names that are not followed by underscore), then uses squeeze to
                    #   only obtain the value, then renames the columns to the names defined in param_names and lastly
                    #   converts it all into a dict
                    info = df.loc[acc_idx, df.columns.str.match(f"{group}(?!_)")].squeeze(). \
                        rename(param_names[group]).to_dict(into=OrderedDict)
                    accounts[account][group] = info

                # Get all plant categories
                acc_plants = OrderedDict.fromkeys(self.plants.keys())
                for device in acc_plants:
                    # print(group_params[device])
                    try:
                        # Gets the value from the df (match names that are not followed by underscore), then uses
                        #   squeeze to only obtain the value, then renames the columns to the names defined in
                        #   param_names and lastly converts it all into a dict
                        info = df.loc[acc_idx, df.columns.str.match(f"{device}(?!_)")].squeeze(). \
                            rename(param_names[device]).to_dict(into=OrderedDict)
                        acc_plants[device] = info
                    except KeyError:
                        pass

                accounts[account]["plants"] = acc_plants

        return accounts

    def create_agents_from_dict(self, agents: dict, agent_type: str):
        """Creates agents with folders and files"""

        # Create every agent individually
        # Note: the agent ID can be subdivided using "/", e.g. when creating an mfh with multiple households
        for agent, account in agents.items():
            # Store id and account information of the current agent
            self.id = agent
            self.account = account

            # Path of the folder in which all the agent's files are to be stored
            path = os.path.join(self.scenario_path, 'agents', agent_type, agent)

            # Create folder for the agent
            self.__create_folder(path)

            # Create all the data that is needed for the agent
            account["plants"], plants, meters, timeseries, socs = self._create_plants_for_agent(
                plants=account["plants"], agent_type=agent_type)

            # Create agent from the data
            data = {
                "account.json": account,
                "plants.json": plants,
                "meters.ft": meters,
                "timeseries.ft": timeseries,
                "socs.ft": socs}
            self._create_agent(path, data)

    def _create_plants_for_agent(self, plants: dict, agent_type: str) -> Tuple:
        """Creates the plants for the agent"""

        # Setup
        plants_dict = OrderedDict()  # Contains all plant information
        plant_dict = OrderedDict()  # Contains single plant information
        plants_ids = []  # Contains the plant IDs
        start = self.setup['simulation']['sim']['start'].replace(tzinfo=datetime.timezone.utc)
        end = start + datetime.timedelta(days=self.setup['simulation']['sim']['duration'])
        start, end = int(start.timestamp()), int(end.timestamp())
        timeseries = pd.DataFrame(index=range(start, end, self.setup['simulation'][
            'timestep']))  # Contains the time series data of each power plant (e.g. power output)
        timeseries.index.name = 'timestamp'  # Name of the index (must be equal to name in input files)
        meters = pd.DataFrame(index=['in', 'out'])  # Contains the meter values of each plant
        socs = pd.DataFrame(index=['soc'])  # Contains the SOCs of each plant

        # Loop through plants and check if agent has the plant
        for plant, info in plants.items():
            # Check if plant information is actually available, otherwise skip this type of plant
            if info is None:
                continue

            # Check how many plants the agent has of respective plant type (try/except for cells that are empty)
            try:
                num_plants = int(info["owner"] * info["num"])
            except ValueError:
                num_plants = 0

            # Add general information to plant_dict
            plant_dict["type"] = plant
            plant_dict["has_submeter"] = info["has_submeter"]

            # Loop through every device individually as agent can have more than one of each type
            for num_plant in range(num_plants):
                # Generate plant ID and add to plant info dict and to ID list of all plants
                plant_id = self._gen_new_ids()
                plant_dict["id"] = plant_id
                plants_ids += [plant_id]

                # Add meter to meters dataframe
                meters = meters.join(self.__make_meter(plant_id=plant_id))

                # Add specific plant information
                if plant in self.plants:
                    plant_dict = self.plants[plant]['info'](info=info, plant_dict=plant_dict, idx=num_plant)

                # Add time series to timeseries dataframe (if applicable)
                try:
                    timeseries = timeseries.join(self.__make_timeseries(
                        file_path=os.path.join(self.input_path, 'agents', agent_type, plant, plant_dict['file']),
                        plant_id=plant_id, plant_dict=plant_dict,
                        delta=int(self.setup['simulation']['timestep'])))
                except KeyError:
                    pass

                # Add SoC to SoCs dataframe (if applicable)
                try:
                    socs = socs.join(self.__make_soc(plant_id=plant_id,
                                                     soc=info[f"soc_{num_plant}"] * info[f"capacity_{num_plant}"]))
                except KeyError:
                    pass

                # Add plant information to plant dict
                plants_dict[plant_id] = plant_dict

            # Reset plant dictionary to add next entry
            plant_dict = OrderedDict()

        return plants_ids, plants_dict, meters, timeseries, socs

    def _create_agent(self, path: str, data: dict) -> None:
        """Creates the agent files in the specified path

        Args:
            path (str): Path to the folder in which the agent files are to be stored
            data (dict): Dictionary containing the data for the agent files and the names of the files

        Returns:
            None

        """

        # Create the agent files
        for key, value in data.items():
            self._save_file(path=os.path.join(path, key), data=value)

    @classmethod
    def _load_file(cls, path: str, index: int = 0):
        file_type = path.rsplit('.', 1)[-1]
        if file_type == 'yaml' or file_type == 'yml':
            with open(path) as file:
                file = YAML().load(file)
        elif file_type == 'json':
            with open(path) as file:
                file = json.load(file)
        elif file_type == 'csv':
            file = pd.read_csv(path, index_col=index)
        elif file_type == 'xlsx':
            file = pd.ExcelFile(path)
        elif file_type == 'ft':
            file = pd.read_feather(path)
        else:
            raise ValueError(f'File type "{file_type}" not supported')

        return file

    @classmethod
    def _save_file(cls, path: str, data, index: bool = True) -> None:
        file_type = path.rsplit('.', 1)[-1]

        if file_type == 'yaml' or file_type == 'yml':
            with open(path, 'w') as file:
                YAML().dump(data, file)
        elif file_type == 'json':
            with open(path, 'w') as file:
                json.dump(data, file, indent=4)
        elif file_type == 'csv':
            data.to_csv(path, index=index)
        elif file_type == 'xlsx':
            data.to_excel(path, index=index)
        elif file_type == 'ft':
            data.reset_index(inplace=True)
            data.to_feather(path)
        else:
            raise ValueError(f'File type "{file_type}" not supported')

    @staticmethod
    def __make_meter(plant_id: str, vals: list = (0, 0)) -> pd.Series:
        """initialize a meter file with initial positive and negative meter readings

        Args:
            meters: dictionary that contains all meter readings
            id_meter: ID of the meter that is to be initialized
            init_in: initial positive meter reading (energy flowing into plant)
            init_out: initial negative meter reading (energy flowing out of plant)

        Returns:
            None

        """
        return pd.Series(vals, index=["in", "out"], name=plant_id)

    def __make_timeseries(self, file_path: str, plant_id: str, plant_dict: dict, delta: int) -> pd.DataFrame:
        """Creates a time series for the given plant.

        Args:
            file_path (str): The file path to the time series data.
            plant_id (str): The ID of the plant for which to create a time series.
            plant_dict (dict): A dictionary of information about the plant, including the file format and power rating.

        Returns:
            pd.Series: A Pandas Series object representing the time series data for the plant.

        """

        # Load required file as series
        file = self._load_file(file_path)

        # Multiply with power or demand if time series is per unit
        if "pu" in plant_dict["file"].split("_")[-1]:
            try:
                file.iloc[:, 0] *= plant_dict["power"]
            except KeyError:
                try:
                    file.iloc[:, 0] *= plant_dict["demand"]
                except KeyError:
                    raise KeyError("Plant type neither has power nor demand information to multiply with the pu file.")

        # If file is a spec file, create time series accordingly
        if type(file) is dict:
            # try:
            #     # Use the plant-specific specs function to create a time series from the spec data
            #     file = self.plants[plant_dict['type']]['specs'](specs=file, plant=plant_dict)
            # except KeyError
            #     # If the specs function is not available for this plant type, raise a warning
            #     raise KeyError(f'Time series creation from spec file not available for plant type {plant_dict["type"]}.')
            # Use the plant-specific specs function to create a time series from the spec data
            file = self.plants[plant_dict['type']]['specs'](specs=file, plant=plant_dict)

        # Check if a special function is to be applied to the time series
        # Note: they are stored in self.plants under the key 'file_func'
        if self.plants[plant_dict['type']].get('file_func', None):
            # If so, apply the function to the time series
            file = self.plants[plant_dict['type']]['file_func'](file, plant_dict)

        # Name the series after the plant ID
        if len(file.columns) == 1:
            # If there's only one column, set the name to "<plant_id>_<column name>"
            file = file.squeeze()
            file.name = f'{plant_id}_{file.name}'
        else:
            # If there are multiple columns, add the plant ID as a prefix to each column name
            file.columns = [f'{plant_id}_{col}' for col in file.columns]

        # Resample time series data to ensure all rows are filled
        file = self.resample_timeseries(timeseries=file, delta=delta)

        return file

    def __make_timeseries_heat(self, df: pd.DataFrame, plant_dict: dict) -> pd.DataFrame:

        # Get the goal values that are to be searched for: efficiency, occupants, temperature
        goal = [self.account['general']['efficiency'], self.account['general']['occupants'], plant_dict['temperature']]

        # Check if there are multiple columns
        if len(df.columns) == 1:
            df['heat'] = df.iloc[:, 0]
        else:
            # Check columns one by one, starting with the first value
            # Note: For each value, we calculate the distance between each column's numeric value for that position and the
            #       corresponding goal value. We then filter the list of columns to only include those with the smallest
            #       distance for that value. We repeat this process for each value, so that we end up with a list of columns
            #       that have the smallest distance for each value.
            closest_cols = df.columns
            for i, goal_value in enumerate(goal):
                # Calculate distance for each column
                distances = [abs(int(col.split('_')[i + 1]) - goal_value) for col in closest_cols]
                # Get column(s) with the smallest distance
                closest_cols = [closest_cols[j] for j in range(len(closest_cols)) if distances[j] == min(distances)]

            # First value is chosen as column and added to the file
            df['heat'] = df[closest_cols[0]]

        # Calculate the duration of the time series
        # Note: We add the delta to the duration as the last index is not included in the duration
        delta = df.index[1] - df.index[0]
        duration = (df.index[-1] - df.index[0] + delta) / 3600 / 8760  # in years

        # Scale the heat to the demand and take into account the duration of the time series
        df['heat'] *= plant_dict['demand'] * duration / sum(df['heat'])

        # Drop all columns except the heat column
        df = df['heat'].astype(int).to_frame()

        return df

    @staticmethod
    def __make_soc(plant_id: str, soc: float = 0.8) -> pd.Series:
        """initialize a meter file with initial positive and negative meter readings

        Args:
            meters: dictionary that contains all meter readings
            id_meter: ID of the meter that is to be initialized
            init_in: initial positive meter reading (energy flowing into plant)
            init_out: initial negative meter reading (energy flowing out of plant)

        Returns:
            None

        """
        return pd.Series(soc, index=['soc'], name=plant_id)

    @classmethod
    def __create_folder(cls, path: str, delete: bool = True) -> None:
        """Creates a folder at the given path

        Args:
            path: path to the folder
            delete: if True, the folder will be deleted if it already exists

        Returns:
            None
        """

        # Create main folder if it does not exist
        if not os.path.exists(path):
            os.makedirs(path)
        else:
            if delete:
                shutil.rmtree(path)
                os.mkdirs(path)
        time.sleep(0.0001)

    @staticmethod
    def __del_file_contents(path: str) -> None:
        """deletes all files and folders within the specified path

        Args:
            path: string that contains the path of the directory that needs to be deleted

        Returns:
            None

        TODO: Move to higher level file

        """

        for root, directories, files in os.walk(path):
            for file in files:
                os.unlink(os.path.join(root, file))
            for directory in directories:
                shutil.rmtree(os.path.join(root, directory))

    @staticmethod
    def _gen_new_ids(n: int = 1, length: int = 15) -> Union[str, list[str]]:
        """creates random ID"""
        ids = []
        for _ in range(n):
            ids.append("".join(random.choices(string.ascii_letters + string.digits, k=length)))

        if len(ids) == 1:
            return ids[0]
        else:
            return ids

    @staticmethod
    def _gen_rand_bool_list(n: int, share_ones: float) -> list:
        """generates a randomly ordered boolean list of specified length and share of ones

        Args:
            n: integer that specifies the number of elements in the list
            share_ones: float that specifies the share of ones in the list with a value between 0 and 1

        Returns:
            list_bool: list with boolean values

        """

        list_bool = [0] * n
        list_bool[:round(n * share_ones)] = [1] * round(n * share_ones)
        random.shuffle(list_bool)

        return list_bool

    @staticmethod
    def _gen_idx_bool_list(weight_list: list) -> list:
        """generates a boolean list based on the weights

        Args:
            weight_list: list of probability for value to be 1

        Returns:
            list with boolean values

        """

        return [random.choices([0, 1], [1 - weight, weight])[0] for weight in weight_list]

    @staticmethod
    def _gen_dep_bool_list(list_bool: list, share_ones: float) -> list:
        """generates an ordered boolean list with a specified share of ones that depends on another boolean list

        Comment:
            The new list depends on the provided list in that ones can only be created in the positions where the
            provided list has ones. The absolute number of ones therefore depends on the number of ones in the original
            list. Example: list_bool has length 10 and 8 ones. share_ones = 0.5. The dependent list will have 4 ones.
            If list_bool has length 10 and 4 ones, the dependent list will have 2 ones if share_1s = 0.5.

        Args:
            list_bool: list of boolean values
            share_ones: float that specifies the share of ones in the list in relation to the share of ones in list_bool
                      with a value between 0 and 1.

        Returns:
            list_dep: list of boolean values

        """

        list_dep = list_bool.copy()
        n_ones = round(sum(list_bool) * share_ones)

        # Alternative approach
        # idxs_1s = np.nonzero(list_bool)
        # idxs_n = np.random.choice(idxs_1s, n_1s, replace=False)
        # list_dep = [0] * len(list_bool)
        # list_dep[idxs_n] = 1

        # Reduce the number of ones until n_1s is reached. A while-loop was used as it is the fastest method for n<1000
        while sum(list_dep) > n_ones:
            idx = random.randint(0, len(list_dep) - 1)
            list_dep[idx] = 0

        return list_dep

    @staticmethod
    def __get_groups_and_param_names(df: pd.DataFrame) -> tuple:
        # Get all unique first values of headers in original order and create the names of the parameters
        groups = list(OrderedDict.fromkeys([column.split("/", 1)[0] for column in df.columns.values.tolist()]))
        group_params = OrderedDict.fromkeys(groups)
        for group in group_params:
            group_params[group] = dict.fromkeys([column for column in df.columns.values.tolist()
                                                 if column.split("/", 1)[0] == group])
            for param in group_params[group]:
                group_params[group][param] = param.rsplit("/", 1)[-1]

        return groups, group_params

    @classmethod
    def _gen_idx_list_from_distr(cls, n: int, distr: list, owner_list: list = None, equal_one: bool = True) -> list:
        """
            Generates an index list according to distribution
        """

        # If n = 1 simply give back a random index
        # if n == 1:
        # print("I am used")
        # return random.choices(range(len(distr)), distr)

        # Ensure that some of distribution equals one
        owner_list = [] if owner_list is None else owner_list

        distr = [x / sum(distr) for x in distr] if equal_one else distr
        idx_list = []
        for idx in range(len(distr)):
            idx_list += round(n * distr[idx]) * [idx]
        idx_list = idx_list[:n]
        random.shuffle(idx_list)

        # Adjust idx_list if sum does not match num
        if len(idx_list) != n:
            diff_num = n - len(idx_list)
            idxs = random.choices(range(len(distr)), weights=distr, k=abs(diff_num))
            if diff_num > 0:
                idx_list += idxs
            elif diff_num < 0:
                idx_list -= idxs

        # Fill list with nans if length of owners does not match length of idx list
        if len(owner_list) > n:
            idx_list = iter(idx_list)
            idx_list = [next(idx_list) if item else np.nan for item in owner_list]

        return idx_list

    @classmethod
    def _gen_list_from_idx_list(cls, idx_list: list, distr: list) -> list:
        """
            Picks elements from the list according to
        """

        try:
            idx_max = max(list(filter(None, idx_list)))
        except ValueError:
            return [distr[0]] * len(idx_list)
        if idx_max < len(distr) - 1:
            # print(f"Highest index value ({max(idx_list)}) lower than length of distribution list ({len(distr)}). "
            #       f"List was generated with deprecated distribution list.")
            # print(f"Old distribution list: {distr}")
            distr = distr[:idx_max + 1]
            # print(f"New distribution list: {distr}")
        elif idx_max > len(distr) - 1:
            # print(f"Highest index value ({max(idx_list)}) higher than length of distribution list ({len(distr)}). "
            #       f"List was generated with changed index list which will distort the distribution.")
            # print(f"Old index list: {idx_list}")
            idx_list = [min(idx, len(distr) - 1) for idx in idx_list]
            # print(f"New index list: {idx_list}")
        elem_list = [distr[idx] if not np.isnan(idx) else np.nan for idx in idx_list]
        return elem_list

    @classmethod
    def _pick_files_from_distr(cls, list_owner: list, distr: list, vals: list, input_path: str,
                               variance: list = None, divisor: int = None, input_idx: int = 1) -> tuple:
        """Generates a list from files in input folder
        """
        if all(val == 0 for val in list_owner):
            return [None] * len(list_owner), [None] * len(list_owner)

        # Variance
        variance = variance if variance else [0] * len(vals)
        divisor = divisor if divisor else 1

        # Assign values to each owner
        list_idxs = cls._gen_idx_list_from_distr(n=sum(list_owner), distr=distr)

        # Pick values based on variance
        input_files = [file for file in os.listdir(input_path) if os.path.isfile(os.path.join(input_path, file))]
        input_vals = [int(val.split("_")[input_idx]) for val in input_files]
        input_idxs = []
        # Get indices of values that lie within range
        for idx, val in enumerate(vals):
            input_idxs.append([iidx for iidx, ival in enumerate(input_vals)
                               if (val - variance[idx]) / divisor <= ival <= (val + variance[idx]) / divisor])

        # Replace values in idx_list with random indices of the matching input_idx
        list_vals = [0] * len(list_idxs)
        for idx, val in enumerate(list_idxs):
            list_vals[idx] = random.choice(input_idxs[val])

        # Create list of the corresponding files of list_idxs
        list_files = iter([input_files[val] for val in list_vals])
        list_files = [next(list_files) if item else np.nan for item in list_owner]
        list_idxs = iter(list_idxs)
        list_idxs = [next(list_idxs) if item else np.nan for item in list_owner]

        return list_files, list_idxs

    @classmethod
    def _pick_files_by_values(cls, vals: list, input_path: str, input_idx: int = 1) -> list:
        # Load input files and their values
        input_files = [file for file in os.listdir(input_path) if os.path.isfile(os.path.join(input_path, file))]
        input_vals = [int(val.split("_")[input_idx]) for val in input_files]

        # Get indices (first value of tuple [0]) of values that are closest to the desired values
        input_idxs = [cls._get_closest(input_vals, val)[0]
                      if (not pd.isna(val)) and val > 0 else np.nan for val in vals]

        return [input_files[idx] if not np.isnan(idx) else np.nan for idx in input_idxs]

    @classmethod
    def _pick_files_at_random(cls, list_owner: list, input_path: str, file_type: str = "csv",
                              key: str = None, key_idx: int = -1) -> list:
        """
            Generates a random list from files in input folder
        """
        # Pick values based on variance
        input_files = [file for file in os.listdir(input_path)
                       if os.path.isfile(os.path.join(input_path, file)) and file.split(".")[-1] == file_type]

        # Get only files with the correct key if provided
        if key:
            # key_idx = key_idx if key_idx is not None else -1
            # input_files = [file for file in input_files if file.split(".")[0].split("_")[key_idx] == key]
            input_files = [file for file in input_files if key in file]

        return [random.choice(input_files) if owner else np.nan for owner in list_owner]

    def _pick_files(self, list_type: list, device: str, input_path: str = None, idx_type: int = None) -> list:
        """
            Configures the load from part where it either picks a file at random or sets it to weather to subsequently
            calculate the values.
        """
        unique_files = {x for x in set(list_type) if x == x}
        # print(unique_files)
        list_files = [np.nan] * len(list_type)
        # print(list_files)
        # exit()
        # TODO: This function needs to become more flexible. Instead of looking for the item key, it should simply take
        #  the key and look where it is in the name. Otherwise it collects all files that have the same type. So input
        #  should be either file_type or a key. The rest should be deleted.
        for item in unique_files:
            list_owner = np.multiply(np.array(list_type == item), 1).tolist()
            if item == "specs":
                list_temp = self._pick_files_at_random(list_owner=list_owner, input_path=input_path,
                                                       file_type="json")
            elif item == "timeseries":
                list_temp = self._pick_files_at_random(list_owner=list_owner, input_path=input_path,
                                                       file_type="csv")
            elif item in ["ground", "water", "air"]:
                list_temp = self._pick_files_at_random(list_owner=list_owner, input_path=input_path,
                                                       file_type="json", key=item, key_idx=idx_type)
            elif item in self.industry or item in self.ctsp:
                list_temp = self._pick_files_at_random(list_owner=list_owner, input_path=input_path,
                                                       file_type="csv", key=item, key_idx=idx_type)
            elif item == "pu" or "_" in item:
                list_temp = self._pick_files_at_random(list_owner=list_owner, input_path=input_path,
                                                       file_type="csv", key=item, key_idx=idx_type)
            elif os.path.exists(f"{input_path}/{item}"):
                list_temp = [item if owner else np.nan for owner in list_owner]
            else:
                raise ValueError(f"Input value '{item}' unknown.")
            list_files = [new if type(new) == str else current for current, new in zip(list_files, list_temp)]

        return list_files

    @classmethod
    def _get_val_from_name(cls, name_list: list, separator: str = "_", val_idx: int = 1, multiplier: int = 1):
        """
            Obtains the values from the columns based on the separator and val_position
        """

        return [int(item.split(separator)[val_idx]) * multiplier if type(item) is str else item for item in name_list]

    @classmethod
    def _gen_dep_num_list(cls, owner_list: list, distr: list):
        """
            Generates dependent list with random values from distr
        """
        return [random.choice(distr) if item else 0 for item in owner_list]

    @staticmethod
    def __gen_distr_list(num: int, distr: list, equal_one=True) -> list:
        """NOT IN USE --> demand is not given with intervals anymore but with absolute value and variance

        generates a sorted list according to the provided distribution with its total equal to num

        Comment:
            If the sum of the list does not match up with num, the list will be adjusted according to the provided
            probability to ensure that the sum of the list and num match up.

        Args:
            num: integer specifying the sum of the new list (represents the number of participants)
            distr: list that contains the distribution pattern for the new list
            equal_one: makes sure that sum of values in distr equals 1

        Returns:
            list_distr: list according to the provided distribution pattern and the sum equal to num

        """
        # NOT IN USE -->
        # Generate list according to distribution pattern
        list_distr = [round(x / sum(distr) * num) for x in distr] if equal_one \
            else [round(x * num) for x in distr]

        # Adjust list_distr if sum does not match num
        while sum(list_distr) != num:
            idx = random.choices(range(len(distr)), distr)[0]
            if sum(list_distr) > num and list_distr[idx] > 0:  # subtract one element by one
                list_distr[idx] -= 1
            elif sum(list_distr) < num:  # add one element by one
                list_distr[idx] += 1

        return list_distr

    @staticmethod
    def repeat_columns(columns: list, num: int) -> list:
        """
            Repeats the specified columns and adds number
        """
        start = 0
        end = len(columns)
        columns = num * columns
        for iters in range(num):
            for idx, item in enumerate(columns[start + (end - start) * iters:end + (end - start) * iters]):
                columns[idx + start + (end - start) * iters] = item + "_" + str(iters)
        return columns

    @classmethod
    def make_list_from_nested_dict(cls, dict_obj: dict, sign: str = "/", add_string: str = None) -> list:
        ''' This function accepts a nested dictionary as argument
            and iterate over all values of nested dictionaries
        '''
        # Iterate over all key-value pairs of dict argument
        lst = []
        for key, value in dict_obj.items():
            # Check if value is of dict type
            if isinstance(value, dict):
                # If value is dict then iterate over all its values
                for pair in cls.make_list_from_nested_dict(value):
                    lst.append(sign.join([key, pair]))
            else:
                # If value is not dict type then yield the value
                lst.append(key)
        if add_string:
            for idx, item in enumerate(lst):
                lst[idx] = sign.join([add_string, item])
        return lst

    @staticmethod
    def _round_to_nth_digit(vals: list, n: int = 2, method: str = 'round') -> list:
        """ Rounds to the nth digit. Differentiates between values greater and smaller one.
        Based on smallest value in list."""

        # Find smallest value if it exists
        try:
            min_val = min(vals[~np.isnan(vals)])
        except ValueError:
            return vals

        # Calculate length of the smallest value
        min_len = len(str(min_val).split(".")[0])

        if method == "round":
            return round(vals, -min_len + n)
        elif method == "floor":
            return np.floor(vals, -min_len + n)
        elif method == "ceil":
            return np.ceil(vals, -min_len + n)
        else:
            raise ValueError(f"Method '{method}' unknown.")

    @staticmethod
    def _create_path(keys, separator: str = "/"):
        """ Creates a path from the provided keys"""

        c_path = ""
        for key in keys:
            c_path += f"{key}{separator}"

        return c_path

    @classmethod
    def _calc_deviation(cls, idx_list: list, vals: list, distr: list, method: str) -> list:
        """Calculates the deviation"""

        # Calculate the deviation
        deviation = cls._gen_list_from_idx_list(idx_list=idx_list, distr=distr)
        deviation = [x * y for x, y in zip(deviation, np.random.uniform(-1, 1, size=len(idx_list)))]

        # Return the updated values based on the deviation and method
        if method == "relative":
            return [round(max(0, x * (1 + y))) if not np.isnan(y) else np.nan for x, y in zip(vals, deviation)]
        elif method == "absolute":
            return [round(max(0, x + y)) if not np.isnan(y) else np.nan for x, y in zip(vals, deviation)]
        else:
            raise Warning(f"Unknown method ({method}) used in _calc_deviation.")

    def _add_info_simple(self, keys: list, config: dict, df: pd.DataFrame = None, separator: str = "/",
                         preface: str = "", appendix: str = "") -> pd.DataFrame:
        """ This function accepts a  dictionary as argument and fills the according items with the same value
        """

        # Create path from keys
        path_info = self._create_path(keys=keys, separator=separator)

        # Iterate over all key-value pairs of dict that match the dataframe
        item_list = list(df) if df is not None else list(self.df)
        for item, value in config.items():
            if f"{path_info}{preface}{item}{appendix}" in item_list:
                try:
                    if df is not None:
                        df.loc[:, f"{path_info}{preface}{item}{appendix}"] = value
                    else:
                        self.df[f"{path_info}{preface}{item}{appendix}"] = value
                except ValueError:
                    if df is not None:
                        df.loc[:, f"{path_info}{preface}{item}{appendix}"] = str(value)
                    else:
                        self.df[f"{path_info}{preface}{item}{appendix}"] = str(value)

        if df is not None:
            return df
        else:
            return self.df

    def _add_info_random(self, keys: list, config: dict, df: pd.DataFrame = None, separator: str = "/",
                         preface: str = "", appendix: str = "") -> pd.DataFrame:
        """ This function accepts a  dictionary as argument and fills the according items with a randomly chosen value
        """

        # Create path from keys
        path_info = self._create_path(keys=keys, separator=separator)

        # Iterate over all key-value pairs of dict that match the dataframe
        item_list = list(df) if df is not None else list(self.df)
        for item, value in config.items():
            if f"{path_info}{preface}{item}{appendix}" in item_list:
                try:
                    if df is not None:
                        df.loc[:, f"{path_info}{preface}{item}{appendix}"] = random.choices(value, k=len(df))
                    else:
                        self.df[f"{path_info}{preface}{item}{appendix}"] = random.choices(value, k=len(self.df))
                except ValueError:
                    if df is not None:
                        df.loc[: f"{path_info}{preface}{item}{appendix}"] = str(random.choices(value, k=len(df)))
                    else:
                        self.df[f"{path_info}{preface}{item}{appendix}"] = str(random.choices(value, k=len(self.df)))

        if df is not None:
            return df
        else:
            return self.df

    def _add_info_indexed(self, keys: list, config: dict, idx_list: list, df: pd.DataFrame = None,
                          separator: str = "/", preface: str = "", appendix: str = "") -> pd.DataFrame:
        """ This function accepts a  dictionary as argument and fills the according items with the indexed value
        """

        # Create path from keys
        path_info = self._create_path(keys=keys, separator=separator)

        # Iterate over all key-value pairs of dict that match the dataframe
        item_list = list(df) if df is not None else list(self.df)
        for item, value in config.items():
            if f"{path_info}{preface}{item}{appendix}" in item_list:
                if df is not None:
                    df.loc[:, f"{path_info}{preface}{item}{appendix}"] = self._gen_list_from_idx_list(
                        idx_list=idx_list, distr=value)
                else:
                    self.df[f"{path_info}{preface}{item}{appendix}"] = self._gen_list_from_idx_list(
                        idx_list=idx_list, distr=value)

        if df is not None:
            return df
        else:
            return self.df

    def _map_info_on_column(self, key: str, col: str, df: pd.DataFrame = None, config: dict = None,
                            separator: str = "/", preface: str = "", appendix: str = "") -> pd.DataFrame:
        """ This function accepts a  dictionary as argument and fills the according items with the indexed value
        """

        # Iterate over all key-value pairs of dict that match the dataframe
        item_list = list(df) if df is not None else list(self.df)
        for item in item_list:
            if key in item:
                if df is not None:
                    df.loc[:, item] = self.df.groupby(col)[item].apply(lambda x: x.fillna(x.mode().iloc[0]))
                else:
                    self.df[item] = self.df.groupby(col)[item].apply(lambda x: x.fillna(x.mode().iloc[0]))

        if df is not None:
            return df
        else:
            return self.df

    def __info_inflexible_load(self, info: dict, plant_dict: dict, idx: int) -> dict:

        # Add specific plant information (all entries with an index value at the end)
        entries = ["demand", "file"]
        plant_dict = self.__add_entries(info=info, plant_dict=plant_dict, idx=idx, entries=entries)

        # Add forecast information
        # TODO: Forecast does not work yet if there is more than one (see EV for example)
        plant_dict["fcast"] = dict(list(info.items())[5:])

        return plant_dict

    def __info_flexible_load(self, info: dict, plant_dict: dict, idx: int) -> dict:

        # Add specific plant information (all entries with an index value at the end)
        entries = ["demand", "file"]
        plant_dict = self.__add_entries(info=info, plant_dict=plant_dict, idx=idx, entries=entries)

        # Add forecast information
        plant_dict["fcast"] = dict(list(info.items())[5:])

        return plant_dict

    def __info_heat(self, info: dict, plant_dict: dict, idx: int) -> dict:

        # Add specific plant information (all entries with an index value at the end)
        entries = ["demand", "file", "temperature"]
        plant_dict = self.__add_entries(info=info, plant_dict=plant_dict, idx=idx, entries=entries)

        # Add forecast information
        plant_dict["fcast"] = dict(list(info.items())[5:])

        return plant_dict

    def __info_dhw(self, info: dict, plant_dict: dict, idx: int) -> dict:

        # Add specific plant information (all entries with an index value at the end)
        entries = ["demand", "file", "temperature"]
        plant_dict = self.__add_entries(info=info, plant_dict=plant_dict, idx=idx, entries=entries)

        # Add forecast information
        plant_dict["fcast"] = dict(list(info.items())[5:])

        return plant_dict

    def __info_pv(self, info: dict, plant_dict: dict, idx: int) -> dict:

        # Add specific plant information (all entries with an index value at the end)
        entries = ["power", "file", "orientation", "angle", "controllable"]
        plant_dict = self.__add_entries(info=info, plant_dict=plant_dict, idx=idx, entries=entries)

        # Add forecast information
        plant_dict["fcast"] = dict(list(info.items())[8:-1])

        # Add quality of energy
        plant_dict["quality"] = info["quality"]

        return plant_dict

    def __info_wind(self, info: dict, plant_dict: dict, idx: int) -> dict:

        # Add specific plant information (all entries with an index value at the end)
        entries = ["power", "file", "controllable"]
        plant_dict = self.__add_entries(info=info, plant_dict=plant_dict, idx=idx, entries=entries)

        # Add forecast information
        plant_dict["fcast"] = dict(list(info.items())[6:-1])

        # Add quality of energy
        plant_dict["quality"] = info["quality"]

        return plant_dict

    def __info_fixed_gen(self, info: dict, plant_dict: dict, idx: int) -> dict:

        # Add specific plant information (all entries with an index value at the end)
        entries = ["power", "file", "controllable"]
        plant_dict = self.__add_entries(info=info, plant_dict=plant_dict, idx=idx, entries=entries)

        # Add forecast information
        plant_dict["fcast"] = dict(list(info.items())[6:-1])

        # Add quality of energy
        plant_dict["quality"] = info["quality"]

        return plant_dict

    def __info_hp(self, info: dict, plant_dict: dict, idx: int) -> dict:

        # Add specific plant information (all entries with an index value at the end)
        entries = ["power", "file"]
        plant_dict = self.__add_entries(info=info, plant_dict=plant_dict, idx=idx, entries=entries)

        # Add quality of energy
        plant_dict["quality"] = info["quality"]

        return plant_dict

    def __info_ev(self, info: dict, plant_dict: dict, idx: int) -> dict:

        # Add specific plant information (all entries with an index value at the end)
        entries = ["file", "capacity", "consumption", "charging_home", "charging_AC", "charging_DC",
                   "charging_efficiency", "soc", "v2g", "v2h"]
        plant_dict = self.__add_entries(info=info, plant_dict=plant_dict, idx=idx, entries=entries)

        # Add forecast information
        plant_dict["fcast"] = dict(list(info.items())[13:])

        return plant_dict

    def __info_battery(self, info: dict, plant_dict: dict, idx: int) -> dict:

        # Add specific plant information (all entries with an index value at the end)
        entries = ["power", "capacity", "efficiency", "soc", "g2b", "b2g"]
        plant_dict = self.__add_entries(info=info, plant_dict=plant_dict, idx=idx, entries=entries)

        # Add quality of energy
        plant_dict["quality"] = info["quality"]

        return plant_dict

    def __info_psh(self, info: dict, plant_dict: dict, idx: int) -> dict:

        # Add specific plant information (all entries with an index value at the end)
        entries = ["power", "capacity", "efficiency", "soc", "g2psh", "psh2g"]
        plant_dict = self.__add_entries(info=info, plant_dict=plant_dict, idx=idx, entries=entries)

        # Add quality of energy
        plant_dict["quality"] = info["quality"]

        return plant_dict

    def __info_hydrogen(self, info: dict, plant_dict: dict, idx: int) -> dict:
        # Add specific plant information (all entries with an index value at the end)
        entries = ["power", "capacity", "efficiency", "soc", "g2h2", "h22g"]
        plant_dict = self.__add_entries(info=info, plant_dict=plant_dict, idx=idx, entries=entries)

        # Add quality of energy
        plant_dict["quality"] = info["quality"]

        return plant_dict

    def __info_heat_storage(self, info: dict, plant_dict: dict, idx: int) -> dict:

        # Add specific plant information (all entries with an index value at the end)
        entries = ["capacity", "efficiency", "soc"]
        plant_dict = self.__add_entries(info=info, plant_dict=plant_dict, idx=idx, entries=entries)

        # Add quality of energy
        plant_dict["quality"] = info["quality"]

        return plant_dict

    @staticmethod
    def __create_pv_system_from_config(config: dict, orientation: tuple) -> PVSystem:
        """create PV system from hardware config file.

        Args:
            config: pv hardware configuration from json file (dic)
            orientation: pv orientation (surface tilt, surface azimuth) (tuple)

        Returns:
            system: a PV system abject (PVSystem)

        """
        # The class supports basic system topologies consisting of:
        # N total modules arranged in series (modules_per_string=N, strings_per_inverter=1).
        # M total modules arranged in parallel (modules_per_string=1, strings_per_inverter=M).
        # NxM total modules arranged in M strings of N modules each (modules_per_string=N, strings_per_inverter=M).

        # get pv orientation
        surface_tilt, surface_azimuth = orientation

        # get hardware data
        module = pd.Series(config['module'])
        inverter = pd.Series(config['inverter'])

        # set temperature model
        temperature_model_parameters = pvlib.temperature.TEMPERATURE_MODEL_PARAMETERS['sapm']['open_rack_glass_glass']

        # generate pv system
        system = PVSystem(
            surface_tilt=surface_tilt,
            surface_azimuth=surface_azimuth,
            module_parameters=module,
            inverter_parameters=inverter,
            temperature_model_parameters=temperature_model_parameters
        )

        return system

    def __adjust_weather_data_for_pv(self, weather_path: str, location: tuple) -> pd.DataFrame:
        """adjust weather data to the right format that pvlib needed.

        Args:
            weather_path: path of the original weather data (string)
            location: location of the weather data (latitude, longitude, name, altitude, timezone) (tuple)

        Returns:
            weather: adjusted weather data (dataframe)

        """
        # get location data
        latitude, longitude, name, altitude = location

        # get weather data from csv
        weather = self._load_file(weather_path)
        weather = weather[weather['ts_delivery_current'] == weather['ts_delivery_fcast']]  # remove forcasting data

        # convert time data to datetime (use utc time overall in pvlib)
        time = pd.DatetimeIndex(pd.to_datetime(weather['ts_delivery_current'], unit='s', utc=True))
        weather.index = time
        weather.index.name = 'utc_time'

        # adjust temperature data
        weather.rename(columns={'temp': 'temp_air'}, inplace=True)  # rename to pvlib format
        weather['temp_air'] -= 273.15  # convert unit to celsius

        # get solar position
        # test data find in https://www.suncalc.org/#/48.1364,11.5786,15/2022.02.15/16:21/1/3
        solpos = pvlib.solarposition.get_solarposition(
            time=time,
            latitude=latitude,
            longitude=longitude,
            altitude=altitude,
            temperature=weather['temp_air'],
            pressure=weather['pressure'],
        )

        # calculate dni with solar position
        weather.loc[:, 'dni'] = (weather['ghi'] - weather['dhi']) / np.cos(solpos['zenith'])

        return weather

    def __timeseries_from_specs_pv(self, specs: dict, plant: dict) -> pd.DataFrame:
        """Creates a time series for pv power from config spec file using pv power model.

        Args:
            specs (dict): A dictionary of pv hardware config.
            plant (dict): A dictionary of pv planet information.

        Returns:
            power: A Pandas Dataframe object representing the time series data for the pv plant.

        """
        # get location information from config
        location = self.setup['simulation']['location']
        location = (location['latitude'], location['longitude'], location['name'], location['altitude'])

        # get plant orientation
        orientation = (plant['orientation'], plant['angle'])

        # get weather path
        weather_path = os.path.join(self.input_path, 'general', 'weather',
                                    self.setup['simulation']['location']['weather'])

        # create PVSystem and adjust weather data
        system = self.__create_pv_system_from_config(config=specs, orientation=orientation)
        weather = self.__adjust_weather_data_for_pv(weather_path=weather_path, location=location)

        # get location data and create corresponding pvlib Location object
        latitude, longitude, name, altitude = location
        location = Location(
            latitude,
            longitude,
            name=name,
            altitude=altitude
        )

        # create calculation model for the given pv system and location
        mc = pvlib.modelchain.ModelChain(system, location)

        # calculate model under given weather data and get output ac power from it
        mc.run_model(weather)
        power = mc.results.ac

        # calculate nominal power
        nominal_power = specs['module']['Impo'] * specs['module']['Vmpo']

        # set time index to origin timestamp
        power.index = weather['ts_delivery_current']
        power.index.name = 'timestamp'

        # rename and round data column
        power.rename('power', inplace=True)
        power = power.to_frame()

        # calculate and round power
        power = power / nominal_power * plant['power']
        power = power.round().astype(int)

        # replace all negative values
        power[power < 0] = 0

        return power

    def __adjust_weather_data_for_wind(self, weather_path: str) -> pd.DataFrame:
        """adjust weather data to the right format that windpowerlib needed.

        Args:
            weather_path: path of the original weather data (string)

        Returns:
            weather: adjusted weather data (dataframe)

        """
        # get weather data from csv
        weather = self._load_file(weather_path)
        weather = weather[weather['ts_delivery_current'] == weather['ts_delivery_fcast']]  # remove forcasting data

        # convert time data to datetime
<<<<<<< HEAD
        time = pd.DatetimeIndex(pd.to_datetime(weather['ts_delivery_current'], unit='s', utc=True))
        weather.index = time
=======
        dtime = pd.DatetimeIndex(pd.to_datetime(weather['ts_delivery_current'], unit='s', utc=True))
        weather.index = dtime.tz_convert("Europe/Berlin")
>>>>>>> 100d78e7
        weather.index.name = None

        # delete unnecessary columns and rename
        weather.drop(['ts_delivery_fcast', 'cloud_cover', 'sunrise', 'sunset', 'ghi', 'dhi',
                      'visibility', 'pop'], axis=1, inplace=True)
        weather.rename(columns={'temp': 'temperature'}, inplace=True)

        if 'roughness_length' not in weather.columns:
            weather['roughness_length'] = 0.15

        # generate height level hard-coded
        weather.columns = pd.MultiIndex.from_tuples(tuple(zip(weather.columns, [2, 2, 2, 2, 2, 2, 2, 10, 10, 2])),
                                                    names=('', 'height'))

        return weather

    def __timeseries_from_specs_wind(self, specs: dict, plant: dict) -> pd.DataFrame:
        """Creates a time series for wind power from config spec file using wind power model.

        Args:
            specs (dict): A dictionary of wind hardware config.
            plant (dict): A dictionary of wind planet information.

        Returns:
            power (dataframe): A Pandas Dataframe object representing the time series data for the wind plant.

        """
        # get weather path
        weather_path = os.path.join(self.input_path, 'general', 'weather',
                                    self.setup['simulation']['location']['weather'])

        # get weather data
        weather = self.__adjust_weather_data_for_wind(weather_path=weather_path)

        # get nominal power
        nominal_power = specs['nominal_power']

        # convert power curve to dataframe
        specs['power_curve'] = pd.DataFrame(data={
            "value": specs['power_curve'],
            "wind_speed": specs['wind_speed']})

        # convert power coefficient curve to dataframe
        specs['power_coefficient_curve'] = pd.DataFrame(data={
            "value": specs['power_coefficient_curve'],
            "wind_speed": specs['wind_speed']})

        # generate a WindTurbine object from data
        turbine = WindTurbine(**specs)

        # calculate turbine model
        mc_turbine = ModelChain(turbine).run_model(weather)

        # get output power
        power = mc_turbine.power_output

        # set time index to origin timestamp
        power.index = weather['ts_delivery_current'].unstack(level=0).values
        power.index.name = 'timestamp'

        # rename data column
        power.rename('power', inplace=True)
        power = power.to_frame()

        # calculate and round power
        power = power / nominal_power * plant['power']
        power = power.round().astype(int)

        return power

    def __timeseries_from_specs_hp(self, specs: dict, plant: dict):
        # TODO: @Zhengjie
        # input is the specs of the plant and the plant dict
        print(specs)
        print(plant)
        # output is the timeseries of the plant. This should be a pandas dataframe with the index being the unix timestamp and the columns named "power" and "cop" (if applicable)
        pass

    @staticmethod
    def __add_entries(info: dict, plant_dict: dict, idx: int, entries: list) -> dict:
        """Adds specified entries from info in plant_dict"""

        for entry in entries:
            plant_dict[entry] = info[f"{entry}_{idx}"]

        return plant_dict

    @staticmethod
    def resample_timeseries(timeseries: pd.DataFrame, delta: int) -> pd.DataFrame:
        """
        Resamples a timeseries with the index being the unix timestamp.
        The resampling method (interpolate or mean) is decided based on the comparison between
        the input delta and the time delta of the input timeseries.

        Parameters:
        df (pd.DataFrame): The input timeseries
        delta (int): The desired time delta in seconds between two time steps

        Returns:
        pd.DataFrame: The resampled timeseries
        """

        # Calculate the delta of the input timeseries
        original_delta = int(timeseries.index[1] - timeseries.index[0])

        # Return the original timeseries if the delta is the same
        if delta == original_delta:
            return timeseries

        # Convert the index to datetime
        timeseries.index = pd.to_datetime(timeseries.index, unit='s')

        # Resample the timeseries (mean when delta > original_delta, interpolate otherwise)
        if delta > original_delta:
            # Copy the original timeseries
            resampled = timeseries.copy()

            # Calculate the number of times the original delta can be divided by the desired delta
            multiple = int(delta / original_delta)

            # Add the shifted timeseries to the original timeseries (fillna(0) to ensure there is no NaN)
            for i in range(1, multiple):
                resampled += timeseries.shift(-i).fillna(0)

            # Calculate the mean of the timeseries by dividing multiple and selecting every nth value
            resampled = (resampled / multiple)[::multiple]
        else:
            # Interpolate the timeseries
            resampled = timeseries.resample(f'{delta}s').interpolate()

        # Convert the index back to unix timestamp
        resampled.index = resampled.index.astype(int) // 10 ** 9

        # Convert the data types back to the original ones
        if type(timeseries) == pd.DataFrame:
            for col, dtype in timeseries.dtypes.items():
                resampled[col] = resampled[col].astype(dtype)
        elif type(timeseries) == pd.Series:
            resampled = resampled.astype(timeseries.dtype)
        else:
            raise TypeError(f"Type {type(timeseries)} is not supported")

        return resampled

    @classmethod
    def get_num_from_grid(cls, df: pd.DataFrame, type: str, col: str = None, unique: str = 'bus') -> int:
        """Returns the number of plants of a specific type in a grid"""

        # Assign the column to the column containing '_type' if no column is specified
        col = [col for col in df.columns if '_type' in str(col)][0] if col is None else col

        # Get the number of agents of the specified type
        num = df[df[col] == type]

        if unique:
            num = len(num[unique].unique())

        return num

    @staticmethod
    def __add_info_from_col(df: pd.DataFrame, col: str, drop: bool = False, sep: str = ',', key_val_sep: str = ':') \
            -> pd.DataFrame:
        """Adds information from a column to the dataframe

        The column should contain a string with the following format:
        'key1:value1,key2:value2,...,keyN:valueN'

        Parameters:
            df (pd.DataFrame): The input dataframe
            col (str): The column containing the information
            drop (bool): Whether to drop the column containing the information
            sep (str): The separator between key-value pairs
            key_val_sep (str): The separator between keys and values

        Returns:
            pd.DataFrame: The dataframe with the information added as separate columns

        Alternative method:
            # Split the strings into separate key-value pairs
            df['parsed'] = df[col].apply(lambda x: dict(tuple(i.split(key_val_sep)) for i in x.split(sep)))

            # Get all the keys from the parsed strings
            keys = set().union(*df['parsed'].apply(lambda x: x.keys()))

            # Create separate columns for each key-value pair and fill with np.nan if not present
            for key in keys:
                df[key] = df['parsed'].apply(
                    lambda x: x.get(key, np.nan) if x.get(key, None) in ['NaN', 'nan'] else x.get(key, np.nan))

            # Drop the original column and the intermediate parsed column
            df.drop(columns=['col', 'parsed'], inplace=True)
        """

        # Turn the column into a dictionary
        info = df[col].to_dict()

        # Loop through the dictionary and create entries for the key-value pairs
        for idx, val in info.items():
            # Split the key-value pairs

            key_value_pairs = val.split(sep)
            # Create a dictionary for the key-value pairs
            info[idx] = dict()

            for key_value_pair in key_value_pairs:
                # Split the key and value
                key, value = key_value_pair.split(key_val_sep)

                # Add the key-value pair to the dictionary and convert them to the desired data type
                try:
                    info[idx][key] = int(value)
                except ValueError:
                    try:
                        info[idx][key] = float(value)
                    except ValueError:
                        info[idx][key] = str(value)

        # Create a dataframe from the dictionary
        df = df.join(pd.DataFrame(info).T)

        # Fill empty values and cells with string NaN and nan with NaN
        df = df.replace(r'^\s*$', np.nan, regex=True)
        df = df.replace(["NaN", "nan"], np.nan, regex=True)

        # Drop the original column
        if drop:
            df.drop(columns=col, inplace=True)

        return df

    @staticmethod
    def _get_closest_sorted(search_list, val):
        """
        Assumes search_list is sorted. Returns the closest value to find_val.

        If two numbers are equally close, return the smallest number.
        """
        pos = bisect_left(search_list, val)
        if pos == 0:
            return search_list[0], pos
        if pos == len(search_list):
            return search_list[-1], pos
        before = search_list[pos - 1]
        after = search_list[pos]
        if after - val < val - before:
            print('after')
            return after, pos
        else:
            print('before')
            return before, pos

    @staticmethod
    def _get_closest(search_list: list, val: float, sorted_list: bool = False):
        """ Returns the closest value to val in search_list."""

        if sorted_list:
            return Agents._get_closest_sorted(search_list, val)

        return min(enumerate(search_list), key=lambda x: abs(x[1] - val))

    @staticmethod
    def __get_types(path: str, idx: int = 0, sep: str = '_') -> list:
        """Returns a list of all types of a specific agent type"""

        # Return the unique types from the files in the directory
        return list(set([file.split(sep)[idx] for file in os.listdir(path)]))


class Sfh(Agents):
    """
        Sets up sfh agents. Inherits from Agents class.

        Mainly used for Excel file creation. Afterwards Sfh class creates the individual agents.
    """

    def __init__(self, input_path: str, config: ordereddict, config_path: str, scenario_path: str, config_root: str):

        # Call the init method of the parent class
        super().__init__(config_path, input_path, scenario_path, config_root)

        # Define agent type
        self.type = 'sfh'

        # Path of the input file
        self.input_path = os.path.join(input_path, 'agents', self.type)

        # Config file
        self.config = config

        # Grid information (if applicable)
        self.grid = None
        self.bus = None  # bus sheet containing only the bus information of the agent type
        self.load = None  # load sheet containing only the load information of the agent type
        self.agents = None  # load sheet but limited to all agents, i.e. all inflexible_loads
        self.sgen = None  # sgen sheet containing only the sgen information of the agent type

        # Creation method
        self.method = None

        # Number of agents
        self.num = 0

        # Dataframe containing all information
        self.df = None

        # Misc
        self.n_digits = 2  # number of digits values get rounded to in respective value column

    def create_df_from_config(self) -> pd.DataFrame:
        """Function to create the dataframe that makes the Excel sheet
        """

        # Get the number of agents and set the method
        self.num = self.config["general"]["number_of"]
        self.method = 'config'

        # Create the overall dataframe structure for the worksheet
        self.create_df_structure()

        # If no agents are created, return the empty dataframe
        if self.num == 0:
            return self.df

        # Fill the general information in dataframe
        self.fill_general()

        # Fill the inflexible load information in dataframe
        self.fill_inflexible_load()

        # Fill the flexible load information in dataframe
        self.fill_flexible_load()

        # Fill the heat information in dataframe
        self.fill_heat()

        # Fill the dhw information in dataframe
        self.fill_dhw()

        # Fill the pv information in dataframe
        self.fill_pv()

        # Fill the wind information in dataframe
        self.fill_wind()

        # Fill the fixed generation information in dataframe
        self.fill_fixed_gen()

        # Fill the heat pump information in dataframe
        self.fill_hp()

        # Fill the electric vehicle information in dataframe
        self.fill_ev()

        # Fill the battery information in dataframe
        self.fill_battery()

        # Fill the heat storage information in dataframe
        self.fill_heat_storage()

        # Fill the model predictive controller information in dataframe
        self.fill_mpc()

        # Fill the market agent information in dataframe
        self.fill_market_agent()

        # Fill the metering information in dataframe
        self.fill_meter()

        return self.df

    def create_df_from_grid(self, grid: dict, fill_from_config: bool = False, **kwargs) -> pd.DataFrame:

        # Load the grid information
        self.grid = grid

        # Load the bus sheet
        self.bus = self.grid['bus']

        # Get the rows in the load sheet of the agent type
        self.load = self.grid['load'][self.grid['load']['agent_type'] == self.type]

        # The agents are all the buses that have an inflexible load
        self.agents = self.load[self.load['load_type'] == 'inflexible_load']

        # Get the rows in the sgen sheet that the owners in the owners column match with the index in the load sheet
        self.sgen = self.grid['sgen'][self.grid['sgen']['owner'].isin(self.load.index)]

        # Get the number of agents and set the method
        self.num = self.get_num_from_grid(self.grid['load'], self.type)
        self.method = 'grid'

        # Create the overall dataframe structure for the worksheet
        self.create_df_structure()

        # if no agents are created, return the empty dataframe
        if self.num == 0:
            return self.df

        # Fill the general information in dataframe
        self.fill_general()

        # Fill the inflexible load information in dataframe
        self.fill_inflexible_load(**kwargs)

        # Fill the flexible load information in dataframe (can only be added through config)
        if fill_from_config:
            self.fill_flexible_load()

        # Fill the heat information in dataframe
        self.fill_heat(**kwargs)

        # Fill the dhw information in dataframe
        self.fill_dhw(**kwargs)

        # Fill the pv information in dataframe
        self.fill_pv(**kwargs)

        # Fill the wind information in dataframe
        self.fill_wind(**kwargs)

        # Fill the fixed generation information in dataframe
        self.fill_fixed_gen(**kwargs)

        # Fill the heat pump information in dataframe
        self.fill_hp(**kwargs)

        # Fill the electric vehicle information in dataframe
        self.fill_ev(**kwargs)

        # Fill the battery information in dataframe
        self.fill_battery(**kwargs)

        # Fill the heat storage information in dataframe
        self.fill_heat_storage(**kwargs)

        # Fill the model predictive controller information in dataframe
        self.fill_mpc()

        # Fill the market agent information in dataframe
        self.fill_market_agent()

        # Fill the metering information in dataframe
        self.fill_meter()

        return self.df

    def create_df_structure(self):
        """
            Function to create the dataframe structure with the respective columns
        """

        # Go through file and create the columns for the sfhs worksheet
        columns = ordereddict()
        for key, _ in self.config.items():
            cols = self.make_list_from_nested_dict(self.config[key], add_string=key)
            # Adjust the columns from "general"
            if key == "general":
                cols[0] = f"{key}/agent_id"
                cols[-1] = f"{key}/market_participant"
                del cols[1]
                cols.insert(1, f"{key}/name")
                cols.insert(2, f"{key}/comment")
                cols.insert(3, f"{key}/bus")
            # Adjust the columns from "inflexible_load"
            elif key == "inflexible_load":
                cols[0] = f"{key}/owner"
                cols[5] = f"{key}/sizing/file"
                del cols[3]
                max_num = max(max(self.config[key]["num"]), 1)  # ensure at least 1 entrance
                cols = cols[:3] + self.repeat_columns(columns=cols[3:5], num=max_num) + cols[5:]
            # Adjust the columns from "flexible_load"
            elif key == "flexible_load":
                cols[0] = f"{key}/owner"
                cols[5] = f"{key}/sizing/file"
                del cols[3]
                max_num = max(max(self.config[key]["num"]), 1)  # ensure at least 1 entrance
                cols = cols[:3] + self.repeat_columns(columns=cols[3:6], num=max_num) + cols[6:]
            # Adjust the columns from "heat"
            elif key == "heat":
                cols[0] = f"{key}/owner"
                cols[3] = f"{key}/sizing/demand"
                max_num = max(max(self.config[key]["num"]), 1)  # ensure at least 1 entrance
                cols = cols[:3] + self.repeat_columns(columns=cols[3:6], num=max_num) + cols[6:]
            # Adjust the columns from "dhw"
            elif key == "dhw":
                cols[0] = f"{key}/owner"
                del cols[3]
                max_num = max(max(self.config[key]["num"]), 1)  # ensure at least 1 entrance
                cols = cols[:3] + self.repeat_columns(columns=cols[3:6], num=max_num) + cols[6:]
            # Adjust the columns from "pv"
            elif key == "pv":
                cols[0] = f"{key}/owner"
                del cols[5]
                del cols[3]
                max_num = max(max(self.config[key]["num"]), 1)  # ensure at least 1 entrance
                cols = cols[:3] + self.repeat_columns(columns=cols[3:8], num=max_num) + cols[8:]
            # Adjust the columns from "wind"
            elif key == "wind":
                cols[0] = f"{key}/owner"
                del cols[5]
                del cols[3]
                max_num = max(max(self.config[key]["num"]), 1)  # ensure at least 1 entrance
                cols = cols[:3] + self.repeat_columns(columns=cols[3:6], num=max_num) + cols[6:]
            # Adjust the columns from "fixed_gen"
            elif key == "fixed_gen":
                cols[0] = f"{key}/owner"
                del cols[5]
                del cols[3]
                max_num = max(max(self.config[key]["num"]), 1)  # ensure at least 1 entrance
                cols = cols[:3] + self.repeat_columns(columns=cols[3:6], num=max_num) + cols[6:]
            # Adjust the columns from "hp"
            elif key == "hp":
                cols[0] = f"{key}/owner"
                del cols[3]
                max_num = max(max(self.config[key]["num"]), 1)  # ensure at least 1 entrance
                cols = cols[:3] + self.repeat_columns(columns=cols[3:5], num=max_num) + cols[5:]
            # Adjust the columns from "ev"
            elif key == "ev":
                cols[0] = f"{key}/owner"
                del cols[3]
                max_num = max(max(self.config[key]["num"]), 1)  # ensure at least 1 entrance
                cols = cols[:3] + self.repeat_columns(columns=cols[3:13], num=max_num) + cols[13:]
            # Adjust the columns from "battery"
            elif key == "battery":
                cols[0] = f"{key}/owner"
                del cols[4]
                del cols[1]
                max_num = max(max(self.config[key]["num"]), 1)  # ensure at least 1 entrance
                cols = cols[:3] + self.repeat_columns(columns=cols[3:9], num=max_num) + cols[9:]
            # Adjust the columns from "heat_storage"
            elif key == "heat_storage":
                cols[0] = f"{key}/owner"
                del cols[4]
                del cols[1]
                max_num = max(max(self.config[key]["num"]), 1)  # ensure at least 1 entrance
                cols = cols[:3] + self.repeat_columns(columns=cols[3:7], num=max_num) + cols[7:]
            # Adjust the columns from "mpc"
            elif key == "mpc":
                pass
            # Adjust the columns from "market_agent"
            elif key == "market_agent":
                pass
            # Adjust the columns from "meter"
            elif key == "meter":
                pass
            else:
                raise NotImplementedError(
                    f"The configuration file contains a key word ('{key}') that has not been configured in "
                    "the Sfhs class yet. Aborting scenario creation...")

            # Add the columns to the dictionary
            columns[key] = cols

        # Combine all separate lists into one for the dataframe
        cols_df = []
        for idx, cols in columns.items():
            cols_df += cols

        # Create dataframe with responding columns
        if self.method == 'config':
            # normal indexing
            self.df = pd.DataFrame(index=range(self.num), columns=cols_df)
        elif self.method == 'grid':
            # indexing matches the load sheet (all rows that are empty in owner as those are EVs and HPs)
            self.df = pd.DataFrame(index=self.agents.index, columns=cols_df)
        else:
            raise NotImplementedError(f"The method '{self.method}' has not been implemented yet. "
                                      f"Aborting scenario creation...")

        return self.df

    def fill_general(self):
        """
            Fills all general columns
        """
        # Key in the config file
        key = "general"

        # Get the config for the key
        config = self.config[f"{key}"]

        # general
        self.df[f"{key}/agent_id"] = self._gen_new_ids(n=self.num)

        # parameters
        idx_list = self._gen_idx_list_from_distr(n=self.num, distr=config["parameters"]["distribution"])
        self._add_info_indexed(keys=[key, "parameters"], config=config["parameters"], idx_list=idx_list)

        # market participation
        self.df[f"{key}/market_participant"] = self._gen_rand_bool_list(n=self.num,
                                                                        share_ones=config["market_participant_share"])

        # If the method is grid, fill the name, comment and bus columns from grid file
        if self.method == 'config':
            self.df = self._general_config(key=key)
        elif self.method == 'grid':
            self.df = self._general_grid(key=key)
        else:
            raise NotImplementedError(f"The method '{self.method}' is not implemented yet. "
                                      f"Aborting scenario creation...")

        return self.df

    def _general_config(self, key: str) -> pd.DataFrame:
        # TODO: In the future this will need to assign a bus from the artificial grid
        return self.df

    def _general_grid(self, key: str) -> pd.DataFrame:
        self.df[f"{key}/name"] = list(self.agents["name"])
        self.df[f"{key}/bus"] = list(self.agents["bus"])

        return self.df

    def fill_inflexible_load(self, **kwargs) -> pd.DataFrame:
        """
            Fills all inflexible_load columns
        """

        # Key in the config file
        key = "inflexible_load"

        # Get the config for the key
        config = self.config[f"{key}"]

        if self.method == 'config':
            self.df = self._inflexible_load_config(key=key, config=config)
        elif self.method == 'grid':
            self.df = self._inflexible_load_grid(key=key, config=config, **kwargs)
        else:
            raise NotImplementedError(f"The method '{self.method}' is not implemented yet. "
                                      f"Aborting scenario creation...")

        return self.df

    def _inflexible_load_config(self, key: str, config: dict) -> pd.DataFrame:
        """adds the inflexible load from the config file"""

        # general
        self.add_general_info_config(key=key)

        # sizing
        max_num = max(config["num"])
        for num in range(max_num):
            # get a list of the agents that own the nth device
            list_owner = np.multiply(np.array(self.df[f"{key}/num"] - (1 + num) >= 0), 1)

            # sizing
            # file
            self.df[f"{key}/sizing/file_{num}"], _ = self._pick_files_from_distr(
                list_owner=list_owner, distr=config["sizing"]["distribution"], vals=config["sizing"]["demand"],
                input_path=os.path.join(self.input_path, key),
                variance=config["sizing"]["demand_deviation"],
                divisor=1000)
            # demand
            self.df[f"{key}/sizing/demand_{num}"] = self._get_val_from_name(
                name_list=self.df[f"{key}/sizing/file_{num}"], separator="_", val_idx=1, multiplier=1000)

        # forecast
        self._add_info_simple(keys=[key, "fcast"], config=config["fcast"])

        return self.df

    def _inflexible_load_grid(self, key: str, config: dict, **kwargs) -> pd.DataFrame:
        """adds the inflexible load from the grid file"""

        # Get all the kwargs
        from_config_if_empty = kwargs.get('from_config_if_empty', False)

        # Drop all rows that do not contain the load type
        df = self.load[self.load['load_type'] == key]

        # Check if file contains the plant type (load > 0), if not use the config file to generate it
        if from_config_if_empty and df['load_type'].value_counts().get(key, 0) == 0:
            self._inflexible_load_config(key=key, config=config)
            return self.df

        # general
        self.df[f"{key}/owner"] = (df['demand'] > 0).astype(int)
        self.df[f"{key}/num"] = self.df[f"{key}/owner"]  # equals owner as only one inflexible load per agent
        # note: always taken from config
        self.df[f"{key}/has_submeter"] = self.config[f"{key}"]["has_submeter"]

        # sizing
        for num in range(max(self.df[f"{key}/num"])):  # currently only one device per agent is supported
            # Get demand from load sheet
            self.df[f"{key}/sizing/demand_{num}"] = (df['demand'] * 1e6).astype('Int64')
            # Check if file column is empty and fill it with the closest file if so
            if df['file'].isnull().all():
                # Pick file that is closest to the demand
                self.df[f"{key}/sizing/file_{num}"] = self._pick_files_by_values(
                    vals=self.df[f"{key}/sizing/demand_{num}"] / 1000, input_path=os.path.join(self.input_path, key))
            else:
                self.df[f"{key}/sizing/file_{num}"] = df['file']

        # forecast
        self._add_info_simple(keys=[key, "fcast"], config=config["fcast"])

        return self.df

    def fill_flexible_load(self) -> pd.DataFrame:
        """
            Fills all flexible_load columns
        """
        key = "flexible_load"
        config = self.config[f"{key}"]
        max_num = max(config["num"])

        # general
        self.add_general_info_config(key=key)

        # sizing
        for num in range(max_num):
            # get a list of the agents that own the nth device
            list_owner = np.multiply(np.array(self.df[f"{key}/num"] - (1 + num) >= 0), 1)

            # sizing
            # file
            self.df[f"{key}/sizing/file_{num}"], idx_list = self._pick_files_from_distr(
                list_owner=list_owner, distr=config["sizing"]["distribution"], vals=config["sizing"]["demand"],
                input_path=os.path.join(self.input_path, key),
                variance=config["sizing"]["demand_deviation"],
                divisor=1000)
            # demand
            self.df[f"{key}/sizing/demand_{num}"] = self._get_val_from_name(
                name_list=self.df[f"{key}/sizing/file_{num}"], separator="_", val_idx=1, multiplier=1000)
            # time offset
            self.df[f"{key}/sizing/time_offset_{num}"] = self._gen_list_from_idx_list(
                idx_list=idx_list, distr=self.config[f"{key}"]["sizing"]["time_offset"])

        # forecast
        self._add_info_simple(keys=[key, "fcast"], config=config["fcast"])

        return self.df

    def fill_heat(self, **kwargs) -> pd.DataFrame:
        """
            Fills all heat columns
        """

        # Key in the config file
        key = "heat"

        # Get the config for the key
        config = self.config[f"{key}"]

        if self.method == 'config':
            self.df = self._heat_config(key=key, config=config)
        elif self.method == 'grid':
            self.df = self._heat_grid(key=key, config=config, **kwargs)
        else:
            raise NotImplementedError(f"The method '{self.method}' is not implemented yet. "
                                      f"Aborting scenario creation...")

        return self.df

    def _heat_config(self, key: str, config: dict) -> pd.DataFrame:
        """adds the heat from the config file"""

        # general
        self.add_general_info_config(key=key)

        # sizing
        max_num = max(config["num"])
        for num in range(max_num):
            # get a list of the agents that own the nth device
            list_owner = np.multiply(np.array(self.df[f"{key}/num"] - (1 + num) >= 0), 1)

            # sizing
            idx_list = self._gen_idx_list_from_distr(n=sum(list_owner),
                                                     distr=config["sizing"]["distribution"],
                                                     owner_list=list_owner)

            # add indexed info
            self._add_info_indexed(keys=[key, "sizing"], config=config["sizing"],
                                   idx_list=idx_list, appendix=f"_{num}")

            # postprocessing
            # demand (calculate demand based on efficiency and area of the building)
            self.df[f"{key}/sizing/demand_{num}"] = self.df[f"general/parameters/efficiency"] * \
                                                    self.df[f"general/parameters/area"] * 1000
            # print(self.df.loc[:, self.df.filter(like=key).columns].to_string())

            # file
            # replace all 'linked' with the file of the inflexible load
            self.df.loc[self.df[f"{key}/sizing/file_{num}"] == 'linked', f"{key}/sizing/file_{num}"] = self.df.loc[
                self.df[f"{key}/sizing/file_{num}"] == 'linked', f"inflexible_load/sizing/file_0"]
            # shorten the file name to the yearly demand and index
            self.df[f"{key}/sizing/file_{num}"] = [
                "_".join(item.rsplit(".", 1)[0].split("_")[1:3]) if 'csv' in item else item for item in
                self.df[f"{key}/sizing/file_{num}"]]
            self.df[f"{key}/sizing/file_{num}"] = self._pick_files(list_type=self.df[f"{key}/sizing/file_{num}"],
                                                                   device=f"{key}",
                                                                   input_path=os.path.join(self.input_path, key))

        # forecast
        self._add_info_simple(keys=[key, "fcast"], config=config["fcast"])

        return self.df

    def _heat_grid(self, key: str, config: dict, **kwargs) -> pd.DataFrame:
        """adds the heat from the grid"""

        # Get all the kwargs
        from_config_if_empty = kwargs.get('from_config_if_empty', False)

        # Drop all rows that do not contain the load type and set the index to the owner
        df = self.load[self.load['load_type'] == key].set_index('owner', drop=False)

        # Check if file contains the plant type (load > 0), if not use the config file to generate it
        if from_config_if_empty and df['load_type'].value_counts().get(key, 0) == 0:
            self._inflexible_load_config(key=key, config=config)
            return self.df

        # Check if there are any ev plants, if not set all owners to 0 and return
        if len(df) == 0:
            self.df[f"{key}/owner"] = 0
            return self.df

        # Check if there is more than one plant per agent
        if df.index.duplicated().any():
            raise NotImplementedError(f"More than one {key} per agent is not implemented yet. "
                                      f"Combine the {key} into one. "
                                      f"Aborting scenario creation...")

        # general
        self.df[f"{key}/num"] = self.df.index.map(df['owner'].value_counts()).fillna(0).astype('Int64')
        self.df[f"{key}/owner"] = (self.df[f"{key}/num"] > 0).fillna(0).astype(
            'Int64')  # all agents that have plant type
        # note: always taken from config
        self.df[f"{key}/has_submeter"] = self.config[f"{key}"]["has_submeter"]

        # sizing
        for num in range(max(self.df[f"{key}/num"])):  # currently only one device per agent is supported
            # Get demand from load sheet
            self.df[f"{key}/sizing/demand_{num}"] = self.df.index.map(df['demand'] * 1e6).astype('Int64')
            self.df[f"{key}/sizing/file_{num}"] = self.df.index.map(df['heat_file'])
            self.df[f"{key}/sizing/temperature_{num}"] = self.df.index.map(df['temperature'])

        # forecast
        self._add_info_simple(keys=[key, "fcast"], config=config["fcast"])

        return self.df

    def fill_dhw(self, **kwargs) -> pd.DataFrame:
        """
            Fills all dhw columns
        """

        # Key in the config file
        key = "dhw"

        # Get the config for the key
        config = self.config[f"{key}"]

        if self.method == 'config':
            self.df = self._dhw_config(key=key, config=config)
        elif self.method == 'grid':
            self.df = self._dhw_grid(key=key, config=config, **kwargs)
        else:
            raise NotImplementedError(f"The method '{self.method}' is not implemented yet. "
                                      f"Aborting scenario creation...")

        return self.df

    def _dhw_config(self, key: str, config: dict) -> pd.DataFrame:
        """adds the dhw from the config file"""

        # general
        self.add_general_info_config(key=key)

        # sizing
        max_num = max(config["num"])
        for num in range(max_num):
            # get a list of the agents that own the nth device
            list_owner = np.multiply(np.array(self.df[f"{key}/num"] - (1 + num) >= 0), 1)

            # sizing
            idx_list = self._gen_idx_list_from_distr(n=sum(list_owner),
                                                     distr=config["sizing"]["distribution"],
                                                     owner_list=list_owner)

            # add indexed info
            self._add_info_indexed(keys=[key, "sizing"], config=config["sizing"],
                                   idx_list=idx_list, appendix=f"_{num}")

            # postprocessing
            # demand (calculate demand based on number of occupants)
            self.df[f"{key}/sizing/demand_{num}"] *= self.df[f"general/parameters/occupants"]
            self.df[f"{key}/sizing/demand_{num}"] = (self.df[f"{key}/sizing/demand_{num}"]).astype('Int64')

            # file
            self.df[f"{key}/sizing/file_{num}"] = self._pick_files(list_type=self.df[f"{key}/sizing/file_{num}"],
                                                                   device=f"{key}",
                                                                   input_path=os.path.join(self.input_path, key))

        # forecast
        self._add_info_simple(keys=[key, "fcast"], config=config["fcast"])

        return self.df

    def _dhw_grid(self, key: str, config: dict, **kwargs) -> pd.DataFrame:
        """adds the dhw from the grid"""

        # Get all the kwargs
        from_config_if_empty = kwargs.get('from_config_if_empty', False)

        # Drop all rows that do not contain the load type and set the index to the owner
        df = self.load[self.load['load_type'] == key].set_index('owner', drop=False)

        # Check if file contains the plant type (load > 0), if not use the config file to generate it
        if from_config_if_empty and df['load_type'].value_counts().get(key, 0) == 0:
            self._inflexible_load_config(key=key, config=config)
            return self.df

        # Check if there are any ev plants, if not set all owners to 0 and return
        if len(df) == 0:
            self.df[f"{key}/owner"] = 0
            return self.df

        # Check if there is more than one plant per agent
        if df.index.duplicated().any():
            raise NotImplementedError(f"More than one {key} per agent is not implemented yet. "
                                      f"Combine the {key} into one. "
                                      f"Aborting scenario creation...")

        # general
        self.df[f"{key}/num"] = self.df.index.map(df['owner'].value_counts()).fillna(0).astype('Int64')
        self.df[f"{key}/owner"] = (self.df[f"{key}/num"] > 0).fillna(0).astype(
            'Int64')  # all agents that have plant type
        # note: always taken from config
        self.df[f"{key}/has_submeter"] = self.config[f"{key}"]["has_submeter"]

        # sizing
        for num in range(max(self.df[f"{key}/num"])):  # currently only one device per agent is supported
            # Get demand from load sheet
            self.df[f"{key}/sizing/demand_{num}"] = self.df.index.map(df['demand'] * 1e6).astype('Int64')
            self.df[f"{key}/sizing/file_{num}"] = self.df.index.map(df['heat_file'])
            self.df[f"{key}/sizing/temperature_{num}"] = self.df.index.map(df['temperature'])

        # forecast
        self._add_info_simple(keys=[key, "fcast"], config=config["fcast"])

        return self.df

    def fill_pv(self, **kwargs) -> pd.DataFrame:
        """
            Fills all pv columns
        """

        # Key in the config file
        key = "pv"

        # Get the config for the key
        config = self.config[f"{key}"]

        if self.method == 'config':
            self.df = self._pv_config(key=key, config=config)
        elif self.method == 'grid':
            self.df = self._pv_grid(key=key, config=config, **kwargs)
        else:
            raise NotImplementedError(f"The method '{self.method}' is not implemented yet. "
                                      f"Aborting scenario creation...")

        return self.df

    def _pv_config(self, key: str, config: dict) -> pd.DataFrame:
        """adds the inflexible load from the config file"""

        # general
        self.add_general_info_config(key=key)

        # sizing
        max_num = max(config["num"])  # max number of devices per agent
        for num in range(max_num):
            # get a list of the agents that own the nth device
            list_owner = np.multiply(np.array(self.df[f"{key}/num"] - (1 + num) >= 0), 1)

            # sizing
            idx_list = self._gen_idx_list_from_distr(n=sum(list_owner),
                                                     distr=config["sizing"]["distribution"],
                                                     owner_list=list_owner)
            # add indexed info
            self._add_info_indexed(keys=[key, "sizing"], config=config["sizing"],
                                   idx_list=idx_list, appendix=f"_{num}")
            # postprocessing
            # power
            self.df[f"{key}/sizing/power_{num}"] *= self.df["inflexible_load/sizing/demand_0"] / 1000
            self.df[f"{key}/sizing/power_{num}"] = self._calc_deviation(idx_list=idx_list,
                                                                        vals=self.df[f"{key}/sizing/power_{num}"],
                                                                        distr=config["sizing"]["power_deviation"],
                                                                        method="relative")
            self.df[f"{key}/sizing/power_{num}"] = self._round_to_nth_digit(vals=self.df[f"{key}/sizing/power_{num}"],
                                                                            n=self.n_digits)
            # file
            self.df[f"{key}/sizing/file_{num}"] = self._pick_files(list_type=self.df[f"{key}/sizing/file_{num}"],
                                                                   device=f"{key}",
                                                                   input_path=os.path.join(self.input_path, key))

        # forecast
        self._add_info_simple(keys=[key, "fcast"], config=config["fcast"])

        # quality
        self.df[f"{key}/quality"] = config["quality"]

        return self.df

    def _pv_grid(self, key: str, config: dict, **kwargs) -> pd.DataFrame:
        """adds the pv plants from the grid file"""

        # Get all the kwargs
        from_config_if_empty = kwargs.get('from_config_if_empty', False)

        # Check if file contains the plant type (count > 0), if not use the config file to generate it
        if from_config_if_empty and self.sgen['sgen_type'].value_counts()[key] == 0:
            self._pv_config(key=key, config=config)
            return self.df

        # Drop all rows that do not contain the plant type and set the index to the owner
        df = self.sgen[self.sgen['plant_type'] == key].set_index('owner', drop=False)

        # Check if there are any pv plants, if not set all owners to 0 and return
        if len(df) == 0:
            self.df[f"{key}/owner"] = 0
            self.df[f"{key}/num"] = 0
            return self.df

        # Check if there is more than one plant per agent
        if df.index.duplicated().any():
            raise NotImplementedError(f"More than one {key} per agent is not implemented yet. "
                                      f"Combine the {key} into one. "
                                      f"Aborting scenario creation...")

        # general
        self.df[f"{key}/num"] = self.df.index.map(df['owner'].value_counts()).fillna(0).astype('Int64')
        self.df[f"{key}/owner"] = (self.df[f"{key}/num"] > 0).fillna(0).astype('Int64')  # all agents that have pv
        # note: always taken from config
        self.df[f"{key}/has_submeter"] = self.config[f"{key}"]["has_submeter"]

        # sizing (all parameters that can be indexed)
        for num in range(max(self.df[f"{key}/num"])):  # Currently only one pv per agent is supported
            # Match the power with the power specified in sgen sheet
            self.df[f"{key}/sizing/power_{num}"] = (self.df.index.map(df['power']) * 1e6).astype('Int64')

            # Check if file column exists
            if 'file' in df and not df['file'].isnull().all():
                # Fill rows with values from sgen sheet
                self.df[f"{key}/sizing/file_{num}"] = self.df.index.map(df['file'])
                self.df[f"{key}/sizing/orientation_{num}"] = self.df.index.map(df['orientation']).fillna(0)
                self.df[f"{key}/sizing/angle_{num}"] = self.df.index.map(df['angle']).fillna(0)
            # If file column does not exist, check if orientation and angle columns exist and all rows are filled
            elif 'orientation' in df and 'angle' in df \
                    and not df['orientation'].isnull().any() and not df['angle'].isnull().any():
                # Fill orientation and angle from sgen sheet
                self.df[f"{key}/sizing/orientation_{num}"] = self.df.index.map(df['orientation'])
                self.df[f"{key}/sizing/angle_{num}"] = self.df.index.map(df['angle'])
                # Pick random specs file (> num as num starts at 0)
                self.df[f"{key}/sizing/file_{num}"].loc[self.df[f"{key}/num"] > num] = 'specs'
                self.df[f"{key}/sizing/file_{num}"] = self._pick_files(list_type=self.df[f"{key}/sizing/file_{num}"],
                                                                       device=f"{key}",
                                                                       input_path=os.path.join(self.input_path, key))
            # If all three columns are not filled, pick random timeseries file
            else:
                # Pick random timeseries file (> num as num starts at 0)
                self.df[f"{key}/sizing/file_{num}"].loc[self.df[f"{key}/num"] > num] = 'timeseries'
                self.df[f"{key}/sizing/file_{num}"] = self._pick_files(list_type=self.df[f"{key}/sizing/file_{num}"],
                                                                       device=f"{key}",
                                                                       input_path=os.path.join(self.input_path, key))
                # Assign standard orientation and angle since they do not matter if no file is specified
                self.df[f"{key}/sizing/orientation_{num}"] = 0
                self.df[f"{key}/sizing/angle_{num}"] = 0

            # Make all plants controllable
            self.df[f"{key}/sizing/controllable_{num}"] = True

            # forecast
        self._add_info_simple(keys=[key, "fcast"], config=config["fcast"])

        # quality
        self.df[f"{key}/quality"] = config["quality"]

        return self.df

    def fill_wind(self, **kwargs) -> pd.DataFrame:
        """
            Fills all wind columns
        """
        # Key in the config file
        key = "wind"

        # Get the config for the key
        config = self.config[f"{key}"]

        if self.method == 'config':
            self.df = self._wind_config(key=key, config=config)
        elif self.method == 'grid':
            self.df = self._wind_grid(key=key, config=config, **kwargs)
        else:
            raise NotImplementedError(f"The method '{self.method}' is not implemented yet. "
                                      f"Aborting scenario creation...")

        return self.df

    def _wind_config(self, key: str, config: dict) -> pd.DataFrame:

        # general
        self.add_general_info_config(key=key)

        # sizing
        max_num = max(config["num"])  # max number of devices per agent
        for num in range(max_num):
            # get a list of the agents that own the nth device
            list_owner = np.multiply(np.array(self.df[f"{key}/num"] - (1 + num) >= 0), 1)

            # sizing
            idx_list = self._gen_idx_list_from_distr(n=sum(list_owner),
                                                     distr=config["sizing"]["distribution"],
                                                     owner_list=list_owner)
            # add indexed info
            self._add_info_indexed(keys=[key, "sizing"], config=config["sizing"],
                                   idx_list=idx_list, appendix=f"_{num}")
            # postprocessing
            # power
            self.df[f"{key}/sizing/power_{num}"] *= self.df["inflexible_load/sizing/demand_0"] / 1000
            self.df[f"{key}/sizing/power_{num}"] = self._calc_deviation(idx_list=idx_list,
                                                                        vals=self.df[f"{key}/sizing/power_{num}"],
                                                                        distr=config["sizing"]["power_deviation"],
                                                                        method="relative")
            self.df[f"{key}/sizing/power_{num}"] = self._round_to_nth_digit(vals=self.df[f"{key}/sizing/power_{num}"],
                                                                            n=self.n_digits)
            # file
            self.df[f"{key}/sizing/file_{num}"] = self._pick_files(list_type=self.df[f"{key}/sizing/file_{num}"],
                                                                   device=f"{key}",
                                                                   input_path=os.path.join(self.input_path, key))

        # forecast
        self._add_info_simple(keys=[key, "fcast"], config=config["fcast"])

        # quality
        self.df[f"{key}/quality"] = config["quality"]

        return self.df

    def _wind_grid(self, key: str, config: dict, **kwargs) -> pd.DataFrame:

        # Get all the kwargs
        from_config_if_empty = kwargs.get('from_config_if_empty', False)

        # Check if file contains the plant type (count > 0), if not use the config file to generate it
        if from_config_if_empty and self.sgen['sgen_type'].value_counts()[key] == 0:
            self._wind_config(key=key, config=config)
            return self.df

        # Drop all rows that do not contain the plant type and set the index to the owner
        df = self.sgen[self.sgen['plant_type'] == key].set_index('owner', drop=False)

        # Check if there are any pv plants, if not set all owners to 0 and return
        if len(df) == 0:
            self.df[f"{key}/owner"] = 0
            self.df[f"{key}/num"] = 0
            return self.df

        # Check if there is more than one plant per agent
        if df.index.duplicated().any():
            raise NotImplementedError(f"More than one {key} per agent is not implemented yet. "
                                      f"Combine the {key} into one. "
                                      f"Aborting scenario creation...")

        # general
        self.df[f"{key}/num"] = self.df.index.map(df['owner'].value_counts()).fillna(0).astype('Int64')
        self.df[f"{key}/owner"] = (self.df[f"{key}/num"] > 0).fillna(0).astype('Int64')  # all agents that have pv
        # note: always taken from config
        self.df[f"{key}/has_submeter"] = self.config[f"{key}"]["has_submeter"]

        # sizing (all parameters that can be indexed)
        for num in range(max(self.df[f"{key}/num"])):  # Currently only one plant per agent is supported
            # Match the power with the power specified in sgen sheet
            self.df[f"{key}/sizing/power_{num}"] = (self.df.index.map(df['power']) * 1e6).astype('Int64')

            # Check if file column exists
            if 'file' in df and not df['file'].isnull().all():
                # Fill rows with values from sgen sheet
                self.df[f"{key}/sizing/file_{num}"] = self.df.index.map(df['file'])
            # If file column does not exist, check if height columns exist and all rows are filled
            elif 'height' in df and not df['height'].isnull().any():
                # TODO: Include height in the wind power calculation (add to config_agents)
                # Fill height from sgen sheet
                # self.df[f"{key}/sizing/height_{num}"] = self.df.index.map(df['height'])
                # Pick random specs file (> num as num starts at 0)
                self.df[f"{key}/sizing/file_{num}"].loc[self.df[f"{key}/num"] > num] = 'specs'
                self.df[f"{key}/sizing/file_{num}"] = self._pick_files(list_type=self.df[f"{key}/sizing/file_{num}"],
                                                                       device=f"{key}",
                                                                       input_path=os.path.join(self.input_path, key))
            # If file column does not exist, pick random timeseries file
            else:
                # Pick random timeseries file (> num as num starts at 0)
                self.df[f"{key}/sizing/file_{num}"].loc[self.df[f"{key}/num"] > num] = 'timeseries'
                self.df[f"{key}/sizing/file_{num}"] = self._pick_files(list_type=self.df[f"{key}/sizing/file_{num}"],
                                                                       device=f"{key}",
                                                                       input_path=os.path.join(self.input_path, key))
                # Assign standard height since they do not matter if no file is specified
                # self.df[f"{key}/sizing/height_{num}"] = 0

            # Make all plants controllable
            self.df[f"{key}/sizing/controllable_{num}"] = True

            # forecast
        self._add_info_simple(keys=[key, "fcast"], config=config["fcast"])

        # quality
        self.df[f"{key}/quality"] = config["quality"]

        return self.df

    def fill_fixed_gen(self, **kwargs) -> pd.DataFrame:
        """
            Fills all fixed_gen columns
        """

        # Key in the config file
        key = "fixed_gen"

        # Get the config for the key
        config = self.config[f"{key}"]

        if self.method == 'config':
            self.df = self._fixed_gen_config(key=key, config=config)
        elif self.method == 'grid':
            self.df = self._fixed_gen_grid(key=key, config=config, **kwargs)
        else:
            raise NotImplementedError(f"The method '{self.method}' is not implemented yet. "
                                      f"Aborting scenario creation...")

        return self.df

    def _fixed_gen_config(self, key: str, config: dict) -> pd.DataFrame:

        # general
        self.add_general_info_config(key=key)

        # sizing
        max_num = max(config["num"])
        for num in range(max_num):
            # get a list of the agents that own the nth device
            list_owner = np.multiply(np.array(self.df[f"{key}/num"] - (1 + num) >= 0), 1)

            # sizing
            idx_list = self._gen_idx_list_from_distr(n=sum(list_owner),
                                                     distr=config["sizing"]["distribution"],
                                                     owner_list=list_owner)
            # add indexed info
            self._add_info_indexed(keys=[key, "sizing"], config=config["sizing"],
                                   idx_list=idx_list, appendix=f"_{num}")
            # postprocessing
            # power
            self.df[f"{key}/sizing/power_{num}"] *= self.df["inflexible_load/sizing/demand_0"] / 1000
            self.df[f"{key}/sizing/power_{num}"] = self._calc_deviation(idx_list=idx_list,
                                                                        vals=self.df[f"{key}/sizing/power_{num}"],
                                                                        distr=config["sizing"]["power_deviation"],
                                                                        method="relative")
            self.df[f"{key}/sizing/power_{num}"] = self._round_to_nth_digit(vals=self.df[f"{key}/sizing/power_{num}"],
                                                                            n=self.n_digits)
            # file
            self.df[f"{key}/sizing/file_{num}"] = self._pick_files(list_type=self.df[f"{key}/sizing/file_{num}"],
                                                                   device=f"{key}",
                                                                   input_path=os.path.join(self.input_path, key))

        # forecast
        self._add_info_simple(keys=[key, "fcast"], config=config["fcast"])

        # quality
        self.df[f"{key}/quality"] = config["quality"]

        return self.df

    def _fixed_gen_grid(self, key: str, config: dict, **kwargs) -> pd.DataFrame:

        # Get all the kwargs
        from_config_if_empty = kwargs.get('from_config_if_empty', False)

        # Check if file contains the plant type (count > 0), if not use the config file to generate it
        if from_config_if_empty and self.sgen['sgen_type'].value_counts()[key] == 0:
            self._fixed_gen_config(key=key, config=config)
            return self.df

        # Drop all rows that do not contain the plant type and set the index to the owner
        df = self.sgen[self.sgen['plant_type'] == key].set_index('owner', drop=False)

        # Check if there are any pv plants, if not set all owners to 0 and return
        if len(df) == 0:
            self.df[f"{key}/owner"] = 0
            return self.df

        # Check if there is more than one plant per agent
        if df.index.duplicated().any():
            raise NotImplementedError(f"More than one {key} per agent is not implemented yet. "
                                      f"Combine the {key} into one. "
                                      f"Aborting scenario creation...")

        # general
        self.df[f"{key}/num"] = self.df.index.map(df['owner'].value_counts()).fillna(0).astype('Int64')
        self.df[f"{key}/owner"] = (self.df[f"{key}/num"] > 0).fillna(0).astype('Int64')  # all agents that have pv
        # note: always taken from config
        self.df[f"{key}/has_submeter"] = self.config[f"{key}"]["has_submeter"]

        # sizing (all parameters that can be indexed)
        for num in range(max(self.df[f"{key}/num"])):  # Currently only one plant per agent is supported
            # Match the power with the power specified in sgen sheet
            self.df[f"{key}/sizing/power_{num}"] = (self.df.index.map(df['power']) * 1e6).astype('Int64')

            # Check if file column exists
            if 'file' in df and not df['file'].isnull().all():
                # Fill rows with values from sgen sheet
                self.df[f"{key}/sizing/file_{num}"] = self.df.index.map(df['file'])
            # If file column does not exist, pick random timeseries file
            else:
                # Pick random timeseries file (> num as num starts at 0)
                self.df[f"{key}/sizing/file_{num}"].loc[self.df[f"{key}/num"] > num] = 'timeseries'
                self.df[f"{key}/sizing/file_{num}"] = self._pick_files(list_type=self.df[f"{key}/sizing/file_{num}"],
                                                                       device=f"{key}",
                                                                       input_path=os.path.join(self.input_path, key))

            # Make all plants controllable
            self.df[f"{key}/sizing/controllable_{num}"] = True

            # forecast
        self._add_info_simple(keys=[key, "fcast"], config=config["fcast"])

        # quality
        self.df[f"{key}/quality"] = config["quality"]

        return self.df

    def fill_hp(self, **kwargs) -> pd.DataFrame:
        """
            Fills all hp columns
        """

        # Key in the config file
        key = "hp"

        # Get the config for the key
        config = self.config[f"{key}"]

        if self.method == 'config':
            self._hp_config(key=key, config=config)
        elif self.method == 'grid':
            self._hp_grid(key=key, config=config, **kwargs)
        else:
            raise NotImplementedError(f"The method '{self.method}' is not implemented yet. "
                                      f"Aborting scenario creation...")

        return self.df

    def _hp_config(self, key: str, config: dict) -> pd.DataFrame:

        # general
        self.add_general_info_config(key=key)

        # sizing
        max_num = max(config["num"])
        for num in range(max_num):
            # get a list of the agents that own the nth device
            list_owner = np.multiply(np.array(self.df[f"{key}/num"] - (1 + num) >= 0), 1)

            # sizing
            idx_list = self._gen_idx_list_from_distr(n=sum(list_owner),
                                                     distr=config["sizing"]["distribution"],
                                                     owner_list=list_owner)
            # add indexed info
            self._add_info_indexed(keys=[key, "sizing"], config=config["sizing"],
                                   idx_list=idx_list, appendix=f"_{num}")
            # postprocessing
            # power
            self.df[f"{key}/sizing/power_{num}"] *= self.df["heat/sizing/demand_0"] / 2000
            self.df[f"{key}/sizing/power_{num}"] = self._round_to_nth_digit(vals=self.df[f"{key}/sizing/power_{num}"],
                                                                            n=self.n_digits).astype('Int64')
            # file
            self.df[f"{key}/sizing/file_{num}"] = self._pick_files(list_type=self.df[f"{key}/sizing/file_{num}"],
                                                                   device=f"{key}",
                                                                   input_path=os.path.join(self.input_path, key))

        # quality
        self.df[f"{key}/quality"] = config["quality"]

        return self.df

    def _hp_grid(self, key: str, config: dict, **kwargs) -> pd.DataFrame:

        # Get all the kwargs
        from_config_if_empty = kwargs.get('from_config_if_empty', False)

        # Drop all rows that do not contain the load type and set the index to the owner
        df = self.load[self.load['load_type'] == key].set_index('owner', drop=False)

        # Check if file contains the plant type (load > 0), if not use the config file to generate it
        if from_config_if_empty and df['load_type'].value_counts().get(key, 0) == 0:
            self._hp_config(key=key, config=config)
            return self.df

        # Check if there are any hp plants, if not set all owners to 0 and return
        if len(df) == 0:
            self.df[f"{key}/owner"] = 0
            return self.df

        # Check if there is more than one plant per agent
        if df.index.duplicated().any():
            raise NotImplementedError(f"More than one {key} per agent is not implemented yet. "
                                      f"Combine the {key} into one. "
                                      f"Aborting scenario creation...")

        # general
        self.df[f"{key}/num"] = self.df.index.map(df['owner'].value_counts()).fillna(0).astype('Int64')
        self.df[f"{key}/owner"] = (self.df[f"{key}/num"] > 0).fillna(0).astype(
            'Int64')  # all agents that have plant type
        # note: always taken from config
        self.df[f"{key}/has_submeter"] = self.config[f"{key}"]["has_submeter"]

        # sizing
        for num in range(max(self.df[f"{key}/num"])):  # currently only one device per agent is supported
            # Add power of hp
            self.df[f"{key}/sizing/power_{num}"] = self.df.index.map(df['power'] * 1e6).astype('Int64')
            # Check if cop_file column exists
            if 'file' in df and not df['cop_file'].isnull().all():
                # Fill rows with values from sgen sheet
                self.df[f"{key}/sizing/file_{num}"] = self.df.index.map(df['cop_file'])
            else:
                # Add random specs file to all agents that have a plant (> num as num starts at 0)
                self.df[f"{key}/sizing/file_{num}"].loc[self.df[f"{key}/num"] > num] = 'specs'
                self.df[f"{key}/sizing/file_{num}"] = self._pick_files(list_type=self.df[f"{key}/sizing/file_{num}"],
                                                                       device=f"{key}",
                                                                       input_path=os.path.join(self.input_path, key))

        # quality
        self.df[f"{key}/quality"] = config["quality"]

        return self.df

    def fill_ev(self, **kwargs) -> pd.DataFrame:
        """
            Fills all ev columns
        """

        # Key in the config file
        key = "ev"

        # Get the config for the key
        config = self.config[f"{key}"]

        if self.method == 'config':
            self._ev_config(key=key, config=config)
        elif self.method == 'grid':
            self._ev_grid(key=key, config=config, **kwargs)
        else:
            raise NotImplementedError(f"The method '{self.method}' is not implemented yet. "
                                      f"Aborting scenario creation...")

        return self.df

    def _ev_config(self, key: str, config: dict) -> pd.DataFrame:

        # general
        self.add_general_info_config(key=key)

        # sizing
        max_num = max(config["num"])
        for num in range(max_num):
            # get a list of the agents that own the nth device
            list_owner = np.multiply(np.array(self.df[f"{key}/num"] - (1 + num) >= 0), 1)

            # sizing
            idx_list = self._gen_idx_list_from_distr(n=sum(list_owner),
                                                     distr=self.config[f"{key}"]["sizing"]["distribution"],
                                                     owner_list=list_owner)
            # add indexed info
            self._add_info_indexed(keys=[key, "sizing"], config=config["sizing"],
                                   idx_list=idx_list, appendix=f"_{num}")
            # postprocessing
            # file
            self.df[f"{key}/sizing/file_{num}"] = self._pick_files(list_type=self.df[f"{key}/sizing/file_{num}"],
                                                                   device=f"{key}",
                                                                   input_path=os.path.join(self.input_path, key))

        # charging scheme
        self._add_info_simple(keys=[key, "charging_scheme"], config=config["charging_scheme"])

        # forecast
        self._add_info_simple(keys=[key, "fcast"], config=config["fcast"])

        # quality
        self.df[f"{key}/quality"] = config["quality"]

        return self.df

    def _ev_grid(self, key: str, config: dict, **kwargs) -> pd.DataFrame:

        # Get all the kwargs
        from_config_if_empty = kwargs.get('from_config_if_empty', False)

        # Drop all rows that do not contain the load type and set the index to the owner
        df = self.load[self.load['load_type'] == key].set_index('owner', drop=False)

        # Check if file contains the plant type (load > 0), if not use the config file to generate it
        if from_config_if_empty and df['load_type'].value_counts().get(key, 0) == 0:
            self._ev_config(key=key, config=config)
            return self.df

        # Check if there are any ev plants, if not set all owners to 0 and return
        if len(df) == 0:
            self.df[f"{key}/owner"] = 0
            return self.df

        # Check if there is more than one plant per agent
        if df.index.duplicated().any():
            raise NotImplementedError(f"More than one {key} per agent is not implemented yet. "
                                      f"Combine the {key} into one. "
                                      f"Aborting scenario creation...")

        # general
        self.df[f"{key}/num"] = self.df.index.map(df['owner'].value_counts()).fillna(0).astype('Int64')
        self.df[f"{key}/owner"] = (self.df[f"{key}/num"] > 0).fillna(0).astype(
            'Int64')  # all agents that have plant type
        # note: always taken from config
        self.df[f"{key}/has_submeter"] = self.config[f"{key}"]["has_submeter"]

        # sizing
        for num in range(max(self.df[f"{key}/num"])):  # currently only one device per agent is supported
            self.df[f"{key}/sizing/file_{num}"] = self.df.index.map(df['file_add'])
            self.df[f"{key}/sizing/capacity_{num}"] = (self.df.index.map(df['capacity']) * 1e6).astype('Int64')
            self.df[f"{key}/sizing/consumption_{num}"] = (self.df.index.map(df['consumption']) * 1e6).astype('Int64')
            self.df[f"{key}/sizing/charging_home_{num}"] = (self.df.index.map(df['charging_home']) * 1e6).astype(
                'Int64')
            self.df[f"{key}/sizing/charging_AC_{num}"] = (self.df.index.map(df['charging_ac']) * 1e6).astype('Int64')
            self.df[f"{key}/sizing/charging_DC_{num}"] = (self.df.index.map(df['charging_dc']) * 1e6).astype('Int64')
            self.df[f"{key}/sizing/charging_efficiency_{num}"] = self.df.index.map(df['efficiency'])
            self.df[f"{key}/sizing/soc_{num}"] = self.df.index.map(df['soc'])
            self.df[f"{key}/sizing/v2g_{num}"] = self.df.index.map(df['v2g'])
            self.df[f"{key}/sizing/v2h_{num}"] = self.df.index.map(df['v2h'])

        # quality
        self.df[f"{key}/quality"] = config["quality"]

        return self.df

    def fill_battery(self, **kwargs) -> pd.DataFrame:
        """
            Fills all battery columns
        """

        # Key in the config file
        key = "battery"

        # Get the config for the key
        config = self.config[f"{key}"]

        if self.method == 'config':
            self.df = self._battery_config(key=key, config=config)
        elif self.method == 'grid':
            self.df = self._battery_grid(key=key, config=config, **kwargs)
        else:
            raise NotImplementedError(f"The method '{self.method}' is not implemented yet. "
                                      f"Aborting scenario creation...")

        return self.df

    def _battery_config(self, key: str, config: dict) -> pd.DataFrame:

        # general
        self._add_general_info_dep(key=key)

        # sizing
        max_num = max(config["num"])
        for num in range(max_num):
            # get a list of the agents that own the nth device
            list_owner = np.multiply(np.array(self.df[f"{key}/num"] - (1 + num) >= 0), 1)

            # sizing
            idx_list = self._gen_idx_list_from_distr(n=sum(list_owner),
                                                     distr=config["sizing"]["distribution"],
                                                     owner_list=list_owner)
            # add indexed info
            self._add_info_indexed(keys=[key, "sizing"], config=config["sizing"], idx_list=idx_list,
                                   appendix=f"_{num}")
            # postprocessing
            # power
            self.df[f"{key}/sizing/power_{num}"] *= self.df["inflexible_load/sizing/demand_0"] / 1000
            self.df[f"{key}/sizing/power_{num}"] = self._round_to_nth_digit(
                vals=self.df[f"{key}/sizing/power_{num}"], n=self.n_digits)
            # capacity
            self.df[f"{key}/sizing/capacity_{num}"] *= self.df["inflexible_load/sizing/demand_0"] / 1000
            self.df[f"{key}/sizing/capacity_{num}"] = self._round_to_nth_digit(
                vals=self.df[f"{key}/sizing/capacity_{num}"], n=self.n_digits)

        # quality
        self.df[f"{key}/quality"] = config["quality"]

        return self.df

    def _battery_grid(self, key: str, config: dict, **kwargs) -> pd.DataFrame:

        # Get all the kwargs
        from_config_if_empty = kwargs.get('from_config_if_empty', False)

        # Check if file contains the plant type (count > 0), if not use the config file to generate it
        if from_config_if_empty and self.sgen['sgen_type'].value_counts()[key] == 0:
            self._battery_config(key=key, config=config)
            return self.df

        # Drop all rows that do not contain the plant type and set the index to the owner
        df = self.sgen[self.sgen['plant_type'] == key].set_index('owner', drop=False)

        # Check if there are any pv plants, if not set all owners to 0 and return
        if len(df) == 0:
            self.df[f"{key}/owner"] = 0
            return self.df

        # Check if there is more than one plant per agent
        if df.index.duplicated().any():
            raise NotImplementedError(f"More than one {key} per agent is not implemented yet. "
                                      f"Combine the {key} into one. "
                                      f"Aborting scenario creation...")

        # general
        self.df[f"{key}/num"] = self.df.index.map(df['owner'].value_counts()).fillna(0).astype('Int64')
        self.df[f"{key}/owner"] = (self.df[f"{key}/num"] > 0).fillna(0).astype('Int64')  # all agents that have pv
        # note: always taken from config
        self.df[f"{key}/has_submeter"] = self.config[f"{key}"]["has_submeter"]

        # sizing (all parameters that can be indexed)
        for num in range(max(self.df[f"{key}/num"])):  # Currently only one plant per agent is supported
            # Match the power with the power specified in sgen sheet
            self.df[f"{key}/sizing/power_{num}"] = (self.df.index.map(df['power']) * 1e6).astype('Int64')
            self.df[f"{key}/sizing/capacity_{num}"] = (self.df.index.map(df['capacity']) * 1e6).astype('Int64')
            self.df[f"{key}/sizing/efficiency_{num}"] = self.df.index.map(df['efficiency'])
            self.df[f"{key}/sizing/soc_{num}"] = self.df.index.map(df['soc'])
            self.df[f"{key}/sizing/g2b_{num}"] = self.df.index.map(df['g2b'])
            self.df[f"{key}/sizing/b2g_{num}"] = self.df.index.map(df['b2g'])

        # quality
        self.df[f"{key}/quality"] = config["quality"]

        return self.df

    def fill_heat_storage(self, **kwargs) -> pd.DataFrame:
        """
            Fills all heat storage columns
        """

        # Key in the config file
        key = "heat_storage"

        # Get the config for the key
        config = self.config[f"{key}"]

        if self.method == 'config':
            self.df = self._heat_storage_config(key=key, config=config)
        elif self.method == 'grid':
            self.df = self._heat_storage_grid(key=key, config=config, **kwargs)
        else:
            raise NotImplementedError(f"The method '{self.method}' is not implemented yet. "
                                      f"Aborting scenario creation...")

        return self.df

    def _heat_storage_config(self, key: str, config: dict) -> pd.DataFrame:

        # general
        self._add_general_info_dep(key=key, method='exclusive')

        # sizing
        max_num = max(config["num"])
        for num in range(max_num):
            # get a list of the agents that own the nth device
            list_owner = np.multiply(np.array(self.df[f"{key}/num"] - (1 + num) >= 0), 1)

            # sizing
            idx_list = self._gen_idx_list_from_distr(n=sum(list_owner),
                                                     distr=config["sizing"]["distribution"],
                                                     owner_list=list_owner)
            # add indexed info
            self._add_info_indexed(keys=[key, "sizing"], config=config["sizing"], idx_list=idx_list,
                                   appendix=f"_{num}")
            # postprocessing
            # power
            self.df[f"{key}/sizing/power_{num}"] *= self.df["heat/sizing/demand_0"] / 2000
            self.df[f"{key}/sizing/power_{num}"] = self._round_to_nth_digit(
                vals=self.df[f"{key}/sizing/power_{num}"], n=self.n_digits).astype('Int64')
            # capacity
            self.df[f"{key}/sizing/capacity_{num}"] *= self.df["heat/sizing/demand_0"] / 2000
            self.df[f"{key}/sizing/capacity_{num}"] = self._round_to_nth_digit(
                vals=self.df[f"{key}/sizing/capacity_{num}"], n=self.n_digits).astype('Int64')

        # quality
        self.df[f"{key}/quality"] = config["quality"]

        return self.df

    def _heat_storage_grid(self, key: str, config: dict, **kwargs) -> pd.DataFrame:

        # Get all the kwargs
        from_config_if_empty = kwargs.get('from_config_if_empty', False)

        # Check if file contains the plant type (count > 0), if not use the config file to generate it
        if from_config_if_empty and self.sgen['sgen_type'].value_counts()[key] == 0:
            self._battery_config(key=key, config=config)
            return self.df

        # Drop all rows that do not contain the plant type and set the index to the owner
        df = self.sgen[self.sgen['plant_type'] == key].set_index('owner', drop=False)

        # Check if there are any pv plants, if not set all owners to 0 and return
        if len(df) == 0:
            self.df[f"{key}/owner"] = 0
            return self.df

        # Check if there is more than one plant per agent
        if df.index.duplicated().any():
            raise NotImplementedError(f"More than one {key} per agent is not implemented yet. "
                                      f"Combine the {key} into one. "
                                      f"Aborting scenario creation...")

        # general
        self.df[f"{key}/num"] = self.df.index.map(df['owner'].value_counts()).fillna(0).astype('Int64')
        self.df[f"{key}/owner"] = (self.df[f"{key}/num"] > 0).fillna(0).astype('Int64')  # all agents that have pv
        # note: always taken from config
        self.df[f"{key}/has_submeter"] = self.config[f"{key}"]["has_submeter"]

        # sizing (all parameters that can be indexed)
        for num in range(max(self.df[f"{key}/num"])):  # Currently only one plant per agent is supported
            # Match the power with the power specified in sgen sheet
            self.df[f"{key}/sizing/power_{num}"] = (self.df.index.map(df['power']) * 1e6).astype('Int64')
            self.df[f"{key}/sizing/capacity_{num}"] = (self.df.index.map(df['capacity']) * 1e6).astype('Int64')
            self.df[f"{key}/sizing/efficiency_{num}"] = self.df.index.map(df['efficiency'])
            self.df[f"{key}/sizing/soc_{num}"] = self.df.index.map(df['soc'])

        # quality
        self.df[f"{key}/quality"] = config["quality"]

        return self.df

    def fill_mpc(self):
        """
            Fills all battery columns
        """
        key = "mpc"
        config = self.config[f"{key}"]

        # general
        self._add_info_simple(keys=[key], config=config)

    def fill_market_agent(self):
        """
            Fills all battery columns
        """
        key = "market_agent"
        config = self.config[f"{key}"]

        # general
        self._add_info_random(keys=[key], config=config)

    def fill_meter(self):
        """
            Fills all battery columns
        """
        key = "meter"
        config = self.config[f"{key}"]

        # general
        self._add_info_simple(keys=[key], config=config)

    def add_general_info_config(self, key: str) -> None:

        # fields that exist for all plants
        self.df[f"{key}/owner"] = self._gen_rand_bool_list(n=self.num,
                                                           share_ones=self.config[f"{key}"]["share"])
        self.df[f"{key}/num"] = self._gen_dep_num_list(owner_list=self.df[f"{key}/owner"],
                                                       distr=self.config[f"{key}"]["num"])
        self.df[f"{key}/has_submeter"] = self.config[f"{key}"]["has_submeter"]

    def add_general_info_grid(self, key: str) -> None:

        # Taken from grid
        self.df[f"{key}/owner"] = (self.load['p_mw'] > 0).astype(int)
        self.df[f"{key}/num"] = self.df[f"{key}/owner"]  # equals owner as only one inflexible load per agent

        # Taken from config
        self.df[f"{key}/has_submeter"] = self.config[f"{key}"]["has_submeter"]

    def _add_general_info_dep(self, key: str, method: str = "inclusive"):
        """special case battery as it also depends on other plants"""

        # get a list of all the agents that fulfill the dependency requirements
        # note: in both cases the agent needs to have an inflexible load as it is used for sizing
        plants = self.config[f"{key}"]["share_dependent_on"]

        # Check if there are any plants otherwise just treat it as a normal plant
        if len(plants) == 0:
            self.add_general_info_config(key=key)
            return

        # inclusive: agents needs to have ALL the listed plants to fulfill requirements
        if method == "inclusive":
            list_num = [1] * self.num
            plants += ["inflexible_load"]
            for device in plants:
                list_num = [list_num[idx] * self.df[f"{device}/owner"][idx] for idx, _ in enumerate(list_num)]
        # exclusive: agents needs to have ANY of the listed plants to fulfill requirements
        elif method == "exclusive":
            list_num = [0] * self.num
            for device in plants:
                list_num = [list_num[idx] + self.df[f"{device}/owner"][idx] for idx, _ in enumerate(list_num)]

            # Make sure that there is either zero or one and that owner has inflexible load
            list_num = [min(1, list_num[idx] * self.df[f"inflexible_load/owner"][idx]) for idx, _ in
                        enumerate(list_num)]
        else:
            raise Warning(f"Method '{method}' unknown.")

        # fill the columns
        self.df[f"{key}/owner"] = self._gen_dep_bool_list(list_bool=list_num,
                                                          share_ones=self.config[f"{key}"]["share"])
        self.df[f"{key}/num"] = self._gen_dep_num_list(owner_list=self.df[f"{key}/owner"],
                                                       distr=self.config[f"{key}"]["num"])
        self.df[f"{key}/has_submeter"] = str(self.config[f"{key}"]["has_submeter"])


class Mfh(Agents):
    """
        Sets up mfh agents. Inherits from Agents and Sfhs class.

        Mainly used for excel file creation. Afterwards Mfh class creates the individual agents.
    """

    def __init__(self, input_path: str, config: ordereddict, config_path: str, scenario_path: str, config_root: str):

        # Call the init method of the parent class
        super().__init__(config_path, input_path, scenario_path, config_root)

        # Define agent type
        self.type = 'mfh'

        # Path of the input file
        self.input_path = os.path.join(input_path, 'agents', self.type)

        # Config file
        self.config = config

        # Grid information (if applicable)
        self.grid = None
        self.bus = None  # bus sheet containing only the bus information of the agent type
        self.load = None  # load sheet containing only the load information of the agent type
        self.agents = None  # load sheet but limited to all agents, i.e. all inflexible_loads
        self.sgen = None  # sgen sheet containing only the sgen information of the agent type

        # Creation method
        self.method = None

        # Number of buildings and apartments
        self.num = self.config["general"]["number_of"]  # number of buildings
        self.num_aps = 0  # number of apartments
        self.num_total = 0  # number of buildings and apartments

        # ID information
        self.ids = {}  # ids of the buildings and their apartments
        self.main_subid = "main"  # sub id of the building

        # Dataframe containing all information
        self.df = None

        # Misc
        self.n_digits = 2  # number of digits values get rounded to in respective value column

    def create_df_from_config(self) -> pd.DataFrame:
        """
            Function to create the dataframe that makes the Excel sheet
        """

        # Get the number of agents and set the method
        self.num = self.config["general"]["number_of"]
        self.method = 'config'

        # Create the overall dataframe structure for the worksheet
        self.create_df_structure()

        # If no agents are created, return the empty dataframe
        if self.num == 0:
            return self.df

        # Fill the general information in dataframe
        self.fill_general()

        # Fill the inflexible load information in dataframe
        self.fill_inflexible_load()

        # Fill the flexible load information in dataframe
        self.fill_flexible_load()

        # Fill the heat information in dataframe
        self.fill_heat()

        # Fill the dhw information in dataframe
        self.fill_dhw()

        # Fill the pv information in dataframe
        self.fill_pv()

        # Fill the wind information in dataframe
        self.fill_wind()

        # Fill the fixed generation information in dataframe
        self.fill_fixed_gen()

        # Fill the heat pump information in dataframe
        self.fill_hp()

        # Fill the electric vehicle information in dataframe
        self.fill_ev()

        # Fill the battery information in dataframe
        self.fill_battery()

        # Fill the heat storage information in dataframe
        self.fill_heat_storage()

        # Fill the model predictive controller information in dataframe
        self.fill_mpc()

        # Fill the market agent information in dataframe
        self.fill_market_agent()

        # Fill the metering information in dataframe
        self.fill_meter()

        return self.df

    def create_df_from_grid(self, grid: dict, fill_from_config: bool = False, **kwargs) -> pd.DataFrame:

        # Load the grid information
        self.grid = grid

        # Load the bus sheet
        self.bus = self.grid['bus']

        # Get the rows in the load sheet of the agent type
        self.load = self.grid['load'][self.grid['load']['agent_type'] == self.type]

        # The agents are all the buses that have an inflexible load
        self.agents = self.load[self.load['load_type'] == 'inflexible_load']

        # Get the rows in the sgen sheet that the owners in the owners column match with the index in the load sheet
        self.sgen = self.grid['sgen'][self.grid['sgen']['owner'].isin(self.load.index)]

        # Get the number of buildings/agents and apartments and set the method
        self.num = self.get_num_from_grid(self.grid['load'], self.type)  # buildings
        self.num_aps = len(self.agents)  # apartments
        self.method = 'grid'

        # Create the overall dataframe structure for the worksheet
        self.create_df_structure()

        # If no agents are created, return the empty dataframe
        if self.num == 0:
            return self.df

        # Fill the general information in dataframe
        self.fill_general()

        # Fill the inflexible load information in dataframe
        self.fill_inflexible_load(**kwargs)

        # Fill the flexible load information in dataframe (can only be added through config)
        if fill_from_config:
            self.fill_flexible_load()

        # Fill the heat information in dataframe
        self.fill_heat(**kwargs)

        # Fill the dhw information in dataframe
        self.fill_dhw(**kwargs)

        # Fill the pv information in dataframe
        self.fill_pv(**kwargs)

        # Fill the wind information in dataframe
        self.fill_wind(**kwargs)

        # Fill the fixed generation information in dataframe
        self.fill_fixed_gen(**kwargs)

        # Fill the heat pump information in dataframe
        self.fill_hp(**kwargs)

        # Fill the electric vehicle information in dataframe
        self.fill_ev(**kwargs)

        # Fill the battery information in dataframe
        self.fill_battery(**kwargs)

        # Fill the heat storage information in dataframe
        self.fill_heat_storage(**kwargs)

        # Fill the model predictive controller information in dataframe
        self.fill_mpc()

        # Fill the market agent information in dataframe
        self.fill_market_agent()

        # Fill the metering information in dataframe
        self.fill_meter()

        return self.df

    def create_df_structure(self):
        """
            Function to create the dataframe structure with the respective columns
        """
        # Go through file and create the columns for the mfhs worksheet
        columns = ordereddict()
        for key, _ in self.config.items():
            cols = self.make_list_from_nested_dict(self.config[key], add_string=key)
            # Adjust the columns from "general"
            if key == "general":
                cols[0] = f"{key}/agent_id"
                cols[1] = f"{key}/sub_id"
                cols[-1] = f"{key}/market_participant"
                cols.insert(1, f"{key}/name")
                cols.insert(2, f"{key}/comment")
                cols.insert(3, f"{key}/bus")
            # Adjust the columns from "inflexible_load"
            elif key == "inflexible_load":
                cols[0] = f"{key}/owner"
                cols[6] = f"{key}/sizing/file"
                del cols[4]
                del cols[1]
                max_num = max(max(self.config[key]["num"]), 1)  # ensure at least 1 entrance
                cols = cols[:3] + self.repeat_columns(columns=cols[3:5], num=max_num) + cols[5:]
            # Adjust the columns from "flexible_load"
            elif key == "flexible_load":
                cols[0] = f"{key}/owner"
                cols[6] = f"{key}/sizing/file"
                del cols[4]
                del cols[1]
                max_num = max(max(self.config[key]["num"]), 1)  # ensure at least 1 entrance
                cols = cols[:3] + self.repeat_columns(columns=cols[3:6], num=max_num) + cols[6:]
            # Adjust the columns from "heat"
            elif key == "heat":
                cols[0] = f"{key}/owner"
                cols[4] = f"{key}/sizing/demand"
                del cols[1]
                max_num = max(max(self.config[key]["num"]), 1)  # ensure at least 1 entrance
                cols = cols[:3] + self.repeat_columns(columns=cols[3:6], num=max_num) + cols[6:]
            # Adjust the columns from "dhw"
            elif key == "dhw":
                cols[0] = f"{key}/owner"
                del cols[4]
                del cols[1]
                max_num = max(max(self.config[key]["num"]), 1)  # ensure at least 1 entrance
                cols = cols[:3] + self.repeat_columns(columns=cols[3:6], num=max_num) + cols[6:]
            # Adjust the columns from "pv"
            elif key == "pv":
                cols[0] = f"{key}/owner"
                del cols[6]
                del cols[4]
                del cols[1]
                max_num = max(max(self.config[key]["num"]), 1)  # ensure at least 1 entrance
                cols = cols[:3] + self.repeat_columns(columns=cols[3:8], num=max_num) + cols[8:]
            # Adjust the columns from "wind"
            elif key == "wind":
                cols[0] = f"{key}/owner"
                del cols[6]
                del cols[4]
                del cols[1]
                max_num = max(max(self.config[key]["num"]), 1)  # ensure at least 1 entrance
                cols = cols[:3] + self.repeat_columns(columns=cols[3:6], num=max_num) + cols[6:]
            # Adjust the columns from "fixed_gen"
            elif key == "fixed_gen":
                cols[0] = f"{key}/owner"
                del cols[6]
                del cols[4]
                del cols[1]
                max_num = max(max(self.config[key]["num"]), 1)  # ensure at least 1 entrance
                cols = cols[:3] + self.repeat_columns(columns=cols[3:6], num=max_num) + cols[6:]
            # Adjust the columns from "hp"
            elif key == "hp":
                cols[0] = f"{key}/owner"
                del cols[4]
                del cols[1]
                max_num = max(max(self.config[key]["num"]), 1)  # ensure at least 1 entrance
                cols = cols[:3] + self.repeat_columns(columns=cols[3:5], num=max_num) + cols[5:]
            # Adjust the columns from "ev"
            elif key == "ev":
                cols[0] = f"{key}/owner"
                del cols[4]
                del cols[1]
                max_num = max(max(self.config[key]["num"]), 1)  # ensure at least 1 entrance
                cols = cols[:3] + self.repeat_columns(columns=cols[3:13], num=max_num) + cols[13:]
            # Adjust the columns from "battery"
            elif key == "battery":
                cols[0] = f"{key}/owner"
                del cols[5]
                del cols[2]
                del cols[1]
                max_num = max(max(self.config[key]["num"]), 1)  # ensure at least 1 entrance
                cols = cols[:3] + self.repeat_columns(columns=cols[3:9], num=max_num) + cols[9:]
            # Adjust the columns from "heat_storage"
            elif key == "heat_storage":
                cols[0] = f"{key}/owner"
                del cols[5]
                del cols[2]
                del cols[1]
                max_num = max(max(self.config[key]["num"]), 1)  # ensure at least 1 entrance
                cols = cols[:3] + self.repeat_columns(columns=cols[3:7], num=max_num) + cols[7:]
            # Adjust the columns from "mpc"
            elif key == "mpc":
                pass
            # Adjust the columns from "market_agent"
            elif key == "market_agent":
                pass
            # Adjust the columns from "meter"
            elif key == "meter":
                pass
            else:
                raise NotImplementedError(
                    f"The configuration file contains a key word ('{key}') that has not been configured in "
                    "the Sfhs class yet. Aborting scenario creation...")
            columns[key] = cols

        # Combine all separate lists into one for the dataframe
        cols_df = []
        for idx, cols in columns.items():
            cols_df += cols

        # Create dataframe with responding columns
        if self.method == 'config':
            # normal indexing
            self.df = pd.DataFrame(index=range(self.num), columns=cols_df)
        elif self.method == 'grid':
            # indexing matches the load sheet (all rows that are empty in owner as those are EVs and HPs)
            self.df = pd.DataFrame(index=self.agents.index, columns=cols_df)
        else:
            raise NotImplementedError(f"The method '{self.method}' has not been implemented yet. "
                                      f"Aborting scenario creation...")

        return self.df

    def fill_general(self) -> pd.DataFrame:
        """
            Fills all general columns
        """
        # Key in the config file
        key = "general"

        # Get the config for the key
        config = self.config[f"{key}"]

        # Fill the general information based on the method to create the scenario
        # In method 'config' first the building agents are created and then the according apartments
        if self.method == 'config':
            self.df = self._general_config(key=key, config=config)
        # In method 'grid' the apartments are first created from the load sheet and afterwards the according buildings
        elif self.method == 'grid':
            self.df = self._general_grid(key=key, config=config)
        else:
            raise NotImplementedError(f"The method '{self.method}' is not implemented yet. "
                                      f"Aborting scenario creation...")

        return self.df

    def _general_config(self, key: str, config: dict) -> pd.DataFrame:

        # Fill general information for buildings
        self.df[f"{key}/agent_id"] = self._gen_new_ids(n=self.num)
        self.ids = dict.fromkeys(set(self.df[f"{key}/agent_id"]), [])

        # parameters
        idx_list = self._gen_idx_list_from_distr(n=self.num, distr=config["parameters"]["distribution"])
        self._add_info_indexed(keys=[key, "parameters"], config=config["parameters"], idx_list=idx_list)

        # market participation
        self.df[f"{key}/market_participant"] = self._gen_rand_bool_list(n=self.num,
                                                                        share_ones=config["market_participant_share"])

        # add apartment rows, apartment ids and total area
        self.df = self.df.loc[self.df.index.repeat(self.df[f"{key}/parameters/apartments"] + 1)].reset_index(drop=True)
        for agent_id, _ in self.ids.items():
            # assign main and apartment ids
            aps_num = self.df.loc[self.df[f"{key}/agent_id"] == agent_id, f"{key}/parameters/apartments"].iloc[0]
            self.num_aps += aps_num
            aps_ids = self._gen_new_ids(n=aps_num)
            self.ids[agent_id] = aps_ids
            self.df.loc[self.df[f"{key}/agent_id"] == agent_id, f"{key}/sub_id"] = [self.main_subid] + aps_ids

            # calculate total building area
            self._calc_total(key=key, vals=["parameters/area"], agent_id=agent_id)

        # total number of buildings plus apartments inside
        self.num_total = self.num + self.num_aps

        return self.df

    def _general_grid(self, key: str, config: dict) -> pd.DataFrame:

        # Fill general information for apartments
        self.df[f"{key}/name"] = list(self.agents["name"])
        self.df[f"{key}/bus"] = list(self.agents["bus"])
        self.df[f"{key}/sub_id"] = self._gen_new_ids(n=len(self.df))
        # TODO: adjust as now different approach self.ids = dict.fromkeys(set(self.df[f"{key}/agent_id"]), [])

        # Create a separate df that contains the buildings (i.e. sub ID = self.main_subid)
        df_buildings = self.df.drop_duplicates(subset=f"{key}/bus").copy()

        # Change the indexing to not collide with the apartment indices
        df_buildings.index = range(max(self.df.index) + 1, max(self.df.index) + 1 + len(df_buildings))

        # Assign agent, sub IDs and name
        df_buildings[f"{key}/agent_id"] = self._gen_new_ids(n=self.num)
        df_buildings[f"{key}/sub_id"] = self.main_subid
        df_buildings[f"{key}/name"] = df_buildings[f"{key}/name"].apply(lambda x: x[:-1] + "0")

        # Fill all parameters values
        idx_list = self._gen_idx_list_from_distr(n=self.num, distr=config["parameters"]["distribution"])
        df_buildings = self._add_info_indexed(keys=[key, "parameters"], config=config["parameters"],
                                              idx_list=idx_list, df=df_buildings)

        # Fill market participation
        df_buildings[f"{key}/market_participant"] = self._gen_rand_bool_list(
            n=self.num, share_ones=config["market_participant_share"])

        # Concat both dataframes back to one
        self.df = pd.concat([self.df, df_buildings], axis=0, sort=False)

        # Fill the agent ID based on the same bus (first group by bus, then fill the missing values with the mode)
        self._map_info_on_column(key=f"{key}/agent_id", col=f"{key}/bus")

        # Fill all ./parameters/ values
        self._map_info_on_column(key=f"{key}/parameters/", col=f"{key}/bus", config=config["parameters"])

        # Count the number of apartments based on the number of buses and subtract one to account for main
        self.df[f"{key}/parameters/apartments"] = self.df[f"{key}/bus"].map(self.df[f"{key}/bus"].value_counts()) - 1

        # Fill all market_participant values
        self._map_info_on_column(key=f"{key}/market_participant", col=f"{key}/bus", config=config["parameters"])

        # Sort by index ensuring that 'main' is always first for each building
        self.df['index'] = self.df.index
        self.df = self.df.groupby(f"{key}/bus", sort=False).apply(self.sort_df, col=f"{key}/sub_id",
                                                                  sort_value=self.main_subid)
        self.df.set_index(self.df['index'], inplace=True, drop=True)
        self.df.index.name = None

        # Calculate total building area and number of occupants
        for agent_id in self.df[f"{key}/agent_id"].unique():
            self._calc_total(key=key, vals=["parameters/area"], agent_id=agent_id)
            self._calc_total(key=key, vals=["parameters/occupants"], agent_id=agent_id)

        return self.df

    def fill_inflexible_load(self, **kwargs):
        """
            Fills all inflexible_load columns
        """

        # Key in the config file
        key = "inflexible_load"

        # Get the config for the key
        config = self.config[f"{key}"]

        if self.method == 'config':
            self.df = self._inflexible_load_config(key=key, config=config)
        elif self.method == 'grid':
            self.df = self._inflexible_load_grid(key=key, config=config, **kwargs)
        else:
            raise NotImplementedError(f"The method '{self.method}' is not implemented yet. "
                                      f"Aborting scenario creation...")

        return self.df

    def _inflexible_load_config(self, key: str, config: dict) -> pd.DataFrame:

        # general
        self._add_general_info_config(key=key)

        # loop through buildings
        max_num = max(config["num"])
        for agent, aps in self.ids.items():
            # get relevant sub dataframe that either contains building or apartments
            df_sub = self._preprocess_df_sub(agent, aps, key, aps_independent=True)
            # if building does not have device, skip it
            if df_sub is None:
                continue

            # loop through number of plants
            for num in range(max_num):
                # get a list of the agents that own the nth device
                list_owner = np.multiply(np.array(df_sub[f"{key}/num"] - (1 + num) >= 0), 1)

                # sizing
                # file
                df_sub.loc[:, f"{key}/sizing/file_{num}"], idx_list = self._pick_files_from_distr(
                    list_owner=list_owner, distr=config["sizing"]["distribution"], vals=config["sizing"]["demand"],
                    input_path=os.path.join(self.input_path, key),
                    variance=config["sizing"]["demand_deviation"],
                    divisor=1000)
                # demand
                df_sub.loc[:, f"{key}/sizing/demand_{num}"] = self._get_val_from_name(
                    name_list=df_sub.loc[:, f"{key}/sizing/file_{num}"], separator="_", val_idx=1, multiplier=1000)

                # calculate total demand of building
                self._calc_total(key=key, vals=[f"sizing/demand_{num}"], agent_id=agent, df=df_sub)

                # fill main df with sub df
                self.df.loc[df_sub.index, :] = df_sub[:]

        # forecast
        self._add_info_simple(keys=[key, "fcast"], config=config["fcast"])

        return self.df

    def _inflexible_load_grid(self, key: str, config: dict, **kwargs) -> pd.DataFrame:
        """adds the inflexible load from the grid file"""

        # Get all the kwargs
        from_config_if_empty = kwargs.get('from_config_if_empty', False)

        # Drop all rows that do not contain the load type
        df = self.load[self.load['load_type'] == key]

        # Check if file contains the plant type (load > 0), if not use the config file to generate it
        if from_config_if_empty and df['load_type'].value_counts().get(key, 0) == 0:
            self._inflexible_load_config(key=key, config=config)
            return self.df

        # general
        self.df[f"{key}/owner"] = (df['demand'] > 0)
        self.df[f"{key}/owner"] = self.df[f"{key}/owner"].fillna(0).astype(int)
        self.df[f"{key}/num"] = self.df[f"{key}/owner"].fillna(0).astype(
            int)  # equals owner as only one inflexible load per agent
        # note: always taken from config
        self.df[f"{key}/has_submeter"] = self.config[f"{key}"]["has_submeter"]

        # sizing
        for num in range(max(self.df[f"{key}/num"])):  # currently only one device per agent is supported
            # Get demand from load sheet
            self.df[f"{key}/sizing/demand_{num}"] = np.floor(pd.to_numeric(df['demand'] * 1e6, errors='coerce')). \
                astype('Int64')  # the complex formula is needed to convert to integers
            # Check if file column is empty and fill it with the closest file if so
            if df['file'].isnull().all():
                # Pick file that is closest to the demand
                self.df[f"{key}/sizing/file_{num}"] = self._pick_files_by_values(
                    vals=self.df[f"{key}/sizing/demand_{num}"] / 1000, input_path=os.path.join(self.input_path, key))
            else:
                self.df[f"{key}/sizing/file_{num}"] = df['file']

            # Calculate total demand of building
            for agent_id in self.df["general/agent_id"].unique():
                self._calc_total(key=key, vals=[f"sizing/demand_{num}"], agent_id=agent_id)

        # forecast
        self._add_info_simple(keys=[key, "fcast"], config=config["fcast"])

        return self.df

    def fill_flexible_load(self):
        """
            Fills all flexible_load columns
        """

        key = "flexible_load"
        config = self.config[f"{key}"]
        max_num = max(config["num"])

        # general
        self._add_general_info_config(key=key)

        # loop through buildings
        for agent, aps in self.ids.items():
            # get relevant sub dataframe that either contains building or apartments
            df_sub = self._preprocess_df_sub(agent, aps, key, aps_independent=True)
            # if building does not have device, skip it
            if df_sub is None:
                continue

            # loop through number of plants
            for num in range(max_num):
                # get a list of the agents that own the nth device
                list_owner = np.multiply(np.array(df_sub[f"{key}/num"] - (1 + num) >= 0), 1)

                # sizing
                # file
                df_sub.loc[:, f"{key}/sizing/file_{num}"], idx_list = self._pick_files_from_distr(
                    list_owner=list_owner, distr=config["sizing"]["distribution"],
                    vals=config["sizing"]["demand"], input_path=os.path.join(self.input_path, key),
                    variance=config["sizing"]["demand_deviation"], divisor=1000)
                # demand
                df_sub.loc[:, f"{key}/sizing/demand_{num}"] = self._get_val_from_name(
                    name_list=df_sub.loc[:, f"{key}/sizing/file_{num}"], multiplier=1000)
                # time offset
                df_sub.loc[:, f"{key}/sizing/time_offset_{num}"] = self._gen_list_from_idx_list(
                    idx_list=idx_list, distr=config["sizing"]["time_offset"])

                # calculate total demand of building
                self._calc_total(key=key, vals=[f"sizing/demand_{num}"], agent_id=agent, df=df_sub)

                # fill main df with sub df
                self.df.loc[df_sub.index, :] = df_sub[:]

        # forecast
        self._add_info_simple(keys=[key, "fcast"], config=config["fcast"])

    def fill_heat(self, **kwargs) -> pd.DataFrame:
        """
            Fills all heat columns
        """

        # Key in the config file
        key = "heat"

        # Get the config for the key
        config = self.config[f"{key}"]

        if self.method == 'config':
            self.df = self._heat_config(key=key, config=config)
        elif self.method == 'grid':
            self.df = self._heat_grid(key=key, config=config, **kwargs)
        else:
            raise NotImplementedError(f"The method '{self.method}' is not implemented yet. "
                                      f"Aborting scenario creation...")

        return self.df

    def _heat_config(self, key: str, config: dict) -> pd.DataFrame:
        """adds the heat from the config file"""

        # general
        self._add_general_info_config(key=key)

        # loop through buildings
        max_num = max(config["num"])
        for agent, aps in self.ids.items():
            # get relevant sub dataframe that either contains building or apartments
            df_sub = self._preprocess_df_sub(agent, aps, key, aps_independent=True)
            # if building does not have device, skip it
            if df_sub is None:
                continue

            # loop through number of plants
            for num in range(max_num):
                # get a list of the agents that own the nth device
                list_owner = np.multiply(np.array(df_sub[f"{key}/num"] - (1 + num) >= 0), 1)

                # sizing
                idx_list = self._gen_idx_list_from_distr(n=sum(list_owner),
                                                         distr=config["sizing"]["distribution"],
                                                         owner_list=list_owner)

                # add indexed info
                df_sub = self._add_info_indexed(keys=[key, "sizing"], config=config["sizing"],
                                                idx_list=idx_list, df=df_sub, appendix=f"_{num}")

                # postprocessing
                # demand (calculate demand based on efficiency and area of the building)
                df_sub.loc[:, f"{key}/sizing/demand_{num}"] = df_sub[f"general/parameters/efficiency"] * \
                                                              df_sub[f"general/parameters/area"] * 1000

                # file
                # replace all 'linked' with the file of the inflexible load
                df_sub.loc[df_sub[f"{key}/sizing/file_{num}"] == 'linked', f"{key}/sizing/file_{num}"] = df_sub.loc[
                    df_sub[f"{key}/sizing/file_{num}"] == 'linked', f"inflexible_load/sizing/file_0"]
                # shorten the file name to the yearly demand and index
                df_sub.loc[:, f"{key}/sizing/file_{num}"] = [
                    "_".join(item.rsplit(".", 1)[0].split("_")[1:3]) if 'csv' in item else item for item in
                    df_sub[f"{key}/sizing/file_{num}"]]
                df_sub.loc[:, f"{key}/sizing/file_{num}"] = self._pick_files(
                    list_type=df_sub[f"{key}/sizing/file_{num}"], device=f"{key}",
                    input_path=os.path.join(self.input_path, key))

                # calculate total demand of building
                self._calc_total(key=key, vals=[f"sizing/demand_{num}"], agent_id=agent, df=df_sub)

                # fill main df with sub df
                self.df.loc[df_sub.index, :] = df_sub[:]

        # forecast
        self._add_info_simple(keys=[key, "fcast"], config=config["fcast"])

        return self.df

    def _heat_grid(self, key: str, config: dict, **kwargs) -> pd.DataFrame:
        """adds the heat from the grid"""

        # Get all the kwargs
        from_config_if_empty = kwargs.get('from_config_if_empty', False)

        # Drop all rows that do not contain the load type and set the index to the owner
        df = self.load[self.load['load_type'] == key].set_index('owner', drop=False)

        # Check if file contains the plant type (load > 0), if not use the config file to generate it
        if from_config_if_empty and df['load_type'].value_counts().get(key, 0) == 0:
            self._inflexible_load_config(key=key, config=config)
            return self.df

        # Check if there are any ev plants, if not set all owners to 0 and return
        if len(df) == 0:
            self.df[f"{key}/owner"] = 0
            return self.df

        # Check if there is more than one plant per agent
        if df.index.duplicated().any():
            raise NotImplementedError(f"More than one {key} per agent is not implemented yet. "
                                      f"Combine the {key} into one. "
                                      f"Aborting scenario creation...")

        # general
        self.df[f"{key}/num"] = self.df.index.map(df['owner'].value_counts()).fillna(0).astype('Int64')
        self.df[f"{key}/owner"] = (self.df[f"{key}/num"] > 0).fillna(0).astype(
            'Int64')  # all agents that have plant type
        # note: always taken from config
        self.df[f"{key}/has_submeter"] = self.config[f"{key}"]["has_submeter"]

        # sizing
        for num in range(max(self.df[f"{key}/num"])):  # currently only one device per agent is supported
            # Get demand from load sheet
            self.df[f"{key}/sizing/demand_{num}"] = self.df.index.map(df['demand'] * 1e6).astype('Int64')
            self.df[f"{key}/sizing/file_{num}"] = self.df.index.map(df['heat_file'])
            self.df[f"{key}/sizing/temperature_{num}"] = self.df.index.map(df['temperature'])

        # forecast
        self._add_info_simple(keys=[key, "fcast"], config=config["fcast"])

        return self.df

    def fill_dhw(self, **kwargs) -> pd.DataFrame:
        """
            Fills all dhw columns
        """

        # Key in the config file
        key = "dhw"

        # Get the config for the key
        config = self.config[f"{key}"]

        if self.method == 'config':
            self.df = self._dhw_config(key=key, config=config)
        elif self.method == 'grid':
            self.df = self._dhw_grid(key=key, config=config, **kwargs)
        else:
            raise NotImplementedError(f"The method '{self.method}' is not implemented yet. "
                                      f"Aborting scenario creation...")

        return self.df

    def _dhw_config(self, key: str, config: dict) -> pd.DataFrame:
        """adds the dhw from the config file"""

        # general
        self._add_general_info_config(key=key)

        # loop through buildings
        max_num = max(config["num"])
        for agent, aps in self.ids.items():
            # get relevant sub dataframe that either contains building or apartments
            df_sub = self._preprocess_df_sub(agent, aps, key, aps_independent=True)
            # if building does not have device, skip it
            if df_sub is None:
                continue

            # loop through number of plants
            for num in range(max_num):
                # get a list of the agents that own the nth device
                list_owner = np.multiply(np.array(df_sub[f"{key}/num"] - (1 + num) >= 0), 1)

                # sizing
                idx_list = self._gen_idx_list_from_distr(n=sum(list_owner),
                                                         distr=config["sizing"]["distribution"],
                                                         owner_list=list_owner)

                # add indexed info
                df_sub = self._add_info_indexed(keys=[key, "sizing"], config=config["sizing"],
                                                idx_list=idx_list, df=df_sub, appendix=f"_{num}")

                # postprocessing
                # demand (calculate demand based on efficiency and area of the building)
                df_sub.loc[:, f"{key}/sizing/demand_{num}"] *= df_sub[f"general/parameters/occupants"]

                # file
                df_sub.loc[:, f"{key}/sizing/file_{num}"] = self._pick_files(
                    list_type=df_sub[f"{key}/sizing/file_{num}"], device=f"{key}",
                    input_path=os.path.join(self.input_path, key))

                # calculate total demand of building
                self._calc_total(key=key, vals=[f"sizing/demand_{num}"], agent_id=agent, df=df_sub)

                # fill main df with sub df
                self.df.loc[df_sub.index, :] = df_sub[:]

        # forecast
        self._add_info_simple(keys=[key, "fcast"], config=config["fcast"])

        return self.df

    def _dhw_grid(self, key: str, config: dict, **kwargs) -> pd.DataFrame:
        """adds the heat from the grid"""

        # Get all the kwargs
        from_config_if_empty = kwargs.get('from_config_if_empty', False)

        # Drop all rows that do not contain the load type and set the index to the owner
        df = self.load[self.load['load_type'] == key].set_index('owner', drop=False)

        # Check if file contains the plant type (load > 0), if not use the config file to generate it
        if from_config_if_empty and df['load_type'].value_counts().get(key, 0) == 0:
            self._inflexible_load_config(key=key, config=config)
            return self.df

        # Check if there are any ev plants, if not set all owners to 0 and return
        if len(df) == 0:
            self.df[f"{key}/owner"] = 0
            return self.df

        # Check if there is more than one plant per agent
        if df.index.duplicated().any():
            raise NotImplementedError(f"More than one {key} per agent is not implemented yet. "
                                      f"Combine the {key} into one. "
                                      f"Aborting scenario creation...")

        # general
        self.df[f"{key}/num"] = self.df.index.map(df['owner'].value_counts()).fillna(0).astype('Int64')
        self.df[f"{key}/owner"] = (self.df[f"{key}/num"] > 0).fillna(0).astype(
            'Int64')  # all agents that have plant type
        # note: always taken from config
        self.df[f"{key}/has_submeter"] = self.config[f"{key}"]["has_submeter"]

        # sizing
        for num in range(max(self.df[f"{key}/num"])):  # currently only one device per agent is supported
            # Get demand from load sheet
            self.df[f"{key}/sizing/demand_{num}"] = self.df.index.map(df['demand'] * 1e6).astype('Int64')
            self.df[f"{key}/sizing/file_{num}"] = self.df.index.map(df['heat_file'])
            self.df[f"{key}/sizing/temperature_{num}"] = self.df.index.map(df['temperature'])

        # forecast
        self._add_info_simple(keys=[key, "fcast"], config=config["fcast"])

        return self.df

    def fill_pv(self, **kwargs):
        """
            Fills all pv columns
        """

        # Key in the config file
        key = "pv"

        # Get the config for the key
        config = self.config[f"{key}"]

        if self.method == 'config':
            self.df = self._pv_config(key=key, config=config)
        elif self.method == 'grid':
            self.df = self._pv_grid(key=key, config=config, **kwargs)
        else:
            raise NotImplementedError(f"The method '{self.method}' is not implemented yet. "
                                      f"Aborting scenario creation...")

        return self.df

    def _pv_config(self, key: str, config: dict) -> pd.DataFrame:

        # general
        self._add_general_info_config(key=key)

        # loop through buildings
        max_num = max(config["num"])
        for agent, aps in self.ids.items():
            # get relevant sub dataframe that either contains building or apartments
            df_sub = self._preprocess_df_sub(agent, aps, key)
            # if building does not have device, skip it
            if df_sub is None:
                continue

            # loop through number of plants
            for num in range(max_num):
                list_owner = np.multiply(np.array(df_sub[f"{key}/num"] - (1 + num) >= 0), 1)

                # sizing
                idx_list = self._gen_idx_list_from_distr(n=sum(list_owner),
                                                         distr=config["sizing"]["distribution"],
                                                         owner_list=list_owner)
                # add indexed info
                df_sub = self._add_info_indexed(keys=[key, "sizing"], config=config["sizing"],
                                                idx_list=idx_list, df=df_sub, appendix=f"_{num}")
                # postprocessing
                # power
                df_sub.loc[:, f"{key}/sizing/power_{num}"] *= df_sub["inflexible_load/sizing/demand_0"] / 1000
                df_sub.loc[:, f"{key}/sizing/power_{num}"] = self._calc_deviation(
                    idx_list=idx_list, vals=df_sub[f"{key}/sizing/power_{num}"],
                    distr=config["sizing"]["power_deviation"], method="relative")
                df_sub.loc[:, f"{key}/sizing/power_{num}"] = self._round_to_nth_digit(
                    vals=df_sub[f"{key}/sizing/power_{num}"], n=self.n_digits)
                # file
                df_sub.loc[:, f"{key}/sizing/file_{num}"] = self._pick_files(
                    list_type=df_sub[f"{key}/sizing/file_{num}"], device=f"{key}",
                    input_path=os.path.join(self.input_path, key))

            # copy results to main df
            self.df.loc[df_sub.index, :] = df_sub[:]

        # forecast
        self._add_info_simple(keys=[key, "fcast"], config=config["fcast"])

        # quality
        self.df.loc[:, f"{key}/quality"] = config["quality"]

        # set all other owner values to 0 (only for assurance purposes)
        self.df.loc[self.df[f"{key}/owner"].isnull(), f"{key}/owner"] = 0

        return self.df

    def _pv_grid(self, key: str, config: dict, **kwargs):
        """adds the pv plants from the grid file"""

        # Get all the kwargs
        from_config_if_empty = kwargs.get('from_config_if_empty', False)

        # Check if file contains the plant type (count > 0), if not use the config file to generate it
        if from_config_if_empty and self.sgen['sgen_type'].value_counts()[key] == 0:
            self._pv_config(key=key, config=config)
            return self.df

        # Drop all rows that do not contain the plant type and set the index to the owner
        df = self.sgen[self.sgen['plant_type'] == key].set_index('owner', drop=False)

        # Check if there are any pv plants, if not set all owners to 0 and return
        if len(df) == 0:
            self.df[f"{key}/owner"] = 0
            self.df[f"{key}/num"] = 0
            return self.df

        # Check if there is more than one plant per agent
        if df.index.duplicated().any():
            raise NotImplementedError(f"More than one {key} per agent is not implemented yet. "
                                      f"Combine the {key} into one. "
                                      f"Aborting scenario creation...")

        # general
        self.df[f"{key}/num"] = self.df.index.map(df['owner'].value_counts()).fillna(0).astype('Int64')
        self.df[f"{key}/owner"] = (self.df[f"{key}/num"] > 0).fillna(0).astype('Int64')  # all agents that have pv
        # note: always taken from config
        self.df[f"{key}/has_submeter"] = self.config[f"{key}"]["has_submeter"]

        # sizing (all parameters that can be indexed)
        for num in range(max(self.df[f"{key}/num"])):  # Currently only one pv per agent is supported
            # Match the power with the power specified in sgen sheet
            self.df[f"{key}/sizing/power_{num}"] = (self.df.index.map(df['power']) * 1e6).astype('Int64')

            # Check if file column exists
            if 'file' in df and not df['file'].isnull().all():
                # Fill rows with values from sgen sheet
                self.df[f"{key}/sizing/file_{num}"] = self.df.index.map(df['file'])
                self.df[f"{key}/sizing/orientation_{num}"] = self.df.index.map(df['orientation']).fillna(0)
                self.df[f"{key}/sizing/angle_{num}"] = self.df.index.map(df['angle']).fillna(0)
            # If file column does not exist, check if orientation and angle columns exist and all rows are filled
            elif 'orientation' in df and 'angle' in df \
                    and not df['orientation'].isnull().any() and not df['angle'].isnull().any():
                # Fill orientation and angle from sgen sheet
                self.df[f"{key}/sizing/orientation_{num}"] = self.df.index.map(df['orientation'])
                self.df[f"{key}/sizing/angle_{num}"] = self.df.index.map(df['angle'])
                # Pick random specs file (> num as num starts at 0)
                self.df[f"{key}/sizing/file_{num}"].loc[self.df[f"{key}/num"] > num] = 'specs'
                self.df[f"{key}/sizing/file_{num}"] = self._pick_files(list_type=self.df[f"{key}/sizing/file_{num}"],
                                                                       device=f"{key}",
                                                                       input_path=os.path.join(self.input_path, key))
            # If all three columns are not filled, pick random timeseries file
            else:
                # Pick random timeseries file (> num as num starts at 0)
                self.df[f"{key}/sizing/file_{num}"].loc[self.df[f"{key}/num"] > num] = 'timeseries'
                self.df[f"{key}/sizing/file_{num}"] = self._pick_files(list_type=self.df[f"{key}/sizing/file_{num}"],
                                                                       device=f"{key}",
                                                                       input_path=os.path.join(self.input_path, key))
                # Assign standard orientation and angle since they do not matter if no file is specified
                self.df[f"{key}/sizing/orientation_{num}"] = 0
                self.df[f"{key}/sizing/angle_{num}"] = 0

            # Make all plants controllable
            self.df[f"{key}/sizing/controllable_{num}"] = True

            # forecast
        self._add_info_simple(keys=[key, "fcast"], config=config["fcast"])

        # quality
        self.df[f"{key}/quality"] = config["quality"]

        return self.df

    def fill_wind(self, **kwargs) -> pd.DataFrame:
        """
            Fills all wind columns
        """
        # Key in the config file
        key = "wind"

        # Get the config for the key
        config = self.config[f"{key}"]

        if self.method == 'config':
            self.df = self._wind_config(key=key, config=config)
        elif self.method == 'grid':
            self.df = self._wind_grid(key=key, config=config, **kwargs)
        else:
            raise NotImplementedError(f"The method '{self.method}' is not implemented yet. "
                                      f"Aborting scenario creation...")

        return self.df

    def _wind_config(self, key: str, config: dict) -> pd.DataFrame:

        # general
        self._add_general_info_config(key=key)

        # loop through buildings
        max_num = max(config["num"])
        for agent, aps in self.ids.items():
            # get relevant sub dataframe that either contains building or apartments
            df_sub = self._preprocess_df_sub(agent, aps, key)
            # if building does not have device, skip it
            if df_sub is None:
                continue

            for num in range(max_num):
                list_owner = np.multiply(np.array(df_sub[f"{key}/num"] - (1 + num) >= 0), 1)

                # sizing
                idx_list = self._gen_idx_list_from_distr(n=sum(list_owner),
                                                         distr=config["sizing"]["distribution"],
                                                         owner_list=list_owner)
                # add indexed info
                df_sub = self._add_info_indexed(keys=[key, "sizing"], config=config["sizing"],
                                                idx_list=idx_list, df=df_sub, appendix=f"_{num}")
                # postprocessing
                # power
                df_sub.loc[:, f"{key}/sizing/power_{num}"] *= df_sub["inflexible_load/sizing/demand_0"] / 1000
                df_sub.loc[:, f"{key}/sizing/power_{num}"] = self._calc_deviation(
                    idx_list=idx_list, vals=df_sub[f"{key}/sizing/power_{num}"],
                    distr=config["sizing"]["power_deviation"], method="relative")
                df_sub.loc[:, f"{key}/sizing/power_{num}"] = self._round_to_nth_digit(
                    vals=df_sub[f"{key}/sizing/power_{num}"], n=self.n_digits)
                # file
                df_sub.loc[:, f"{key}/sizing/file_{num}"] = self._pick_files(
                    list_type=df_sub[f"{key}/sizing/file_{num}"], device=f"{key}",
                    input_path=os.path.join(self.input_path, key))

            # copy results to main df
            self.df.loc[df_sub.index, :] = df_sub[:]

        # forecast
        self._add_info_simple(keys=[key, "fcast"], config=config["fcast"])

        # quality
        self.df.loc[:, f"{key}/quality"] = config["quality"]

        # set all other owner values to 0 (only for assurance purposes)
        self.df.loc[self.df[f"{key}/owner"].isnull(), f"{key}/owner"] = 0

        return self.df

    def _wind_grid(self, key: str, config: dict, **kwargs) -> pd.DataFrame:

        # Get all the kwargs
        from_config_if_empty = kwargs.get('from_config_if_empty', False)

        # Check if file contains the plant type (count > 0), if not use the config file to generate it
        if from_config_if_empty and self.sgen['sgen_type'].value_counts()[key] == 0:
            self._wind_config(key=key, config=config)
            return self.df

        # Drop all rows that do not contain the plant type and set the index to the owner
        df = self.sgen[self.sgen['plant_type'] == key].set_index('owner', drop=False)

        # Check if there are any pv plants, if not set all owners to 0 and return
        if len(df) == 0:
            self.df[f"{key}/owner"] = 0
            self.df[f"{key}/num"] = 0
            return self.df

        # Check if there is more than one plant per agent
        if df.index.duplicated().any():
            raise NotImplementedError(f"More than one {key} per agent is not implemented yet. "
                                      f"Combine the {key} into one. "
                                      f"Aborting scenario creation...")

        # general
        self.df[f"{key}/num"] = self.df.index.map(df['owner'].value_counts()).fillna(0).astype('Int64')
        self.df[f"{key}/owner"] = (self.df[f"{key}/num"] > 0).fillna(0).astype('Int64')  # all agents that have pv
        # note: always taken from config
        self.df[f"{key}/has_submeter"] = self.config[f"{key}"]["has_submeter"]

        # sizing (all parameters that can be indexed)
        for num in range(max(self.df[f"{key}/num"])):  # Currently only one plant per agent is supported
            # Match the power with the power specified in sgen sheet
            self.df[f"{key}/sizing/power_{num}"] = (self.df.index.map(df['power']) * 1e6).astype('Int64')

            # Check if file column exists
            if 'file' in df and not df['file'].isnull().all():
                # Fill rows with values from sgen sheet
                self.df[f"{key}/sizing/file_{num}"] = self.df.index.map(df['file'])
            # If file column does not exist, check if height columns exist and all rows are filled
            elif 'height' in df and not df['height'].isnull().any():
                # TODO: Include height in the wind power calculation (add to config_agents)
                # Fill height from sgen sheet
                # self.df[f"{key}/sizing/height_{num}"] = self.df.index.map(df['height'])
                # Pick random specs file (> num as num starts at 0)
                self.df[f"{key}/sizing/file_{num}"].loc[self.df[f"{key}/num"] > num] = 'specs'
                self.df[f"{key}/sizing/file_{num}"] = self._pick_files(list_type=self.df[f"{key}/sizing/file_{num}"],
                                                                       device=f"{key}",
                                                                       input_path=os.path.join(self.input_path, key))
            # If file column does not exist, pick random timeseries file
            else:
                # Pick random timeseries file (> num as num starts at 0)
                self.df[f"{key}/sizing/file_{num}"].loc[self.df[f"{key}/num"] > num] = 'timeseries'
                self.df[f"{key}/sizing/file_{num}"] = self._pick_files(list_type=self.df[f"{key}/sizing/file_{num}"],
                                                                       device=f"{key}",
                                                                       input_path=os.path.join(self.input_path, key))
                # Assign standard height since they do not matter if no file is specified
                # self.df[f"{key}/sizing/height_{num}"] = 0

            # Make all plants controllable
            self.df[f"{key}/sizing/controllable_{num}"] = True

            # forecast
        self._add_info_simple(keys=[key, "fcast"], config=config["fcast"])

        # quality
        self.df[f"{key}/quality"] = config["quality"]

        return self.df

    def fill_fixed_gen(self, **kwargs) -> pd.DataFrame:
        """
            Fills all fixed_gen columns
        """

        # Key in the config file
        key = "fixed_gen"

        # Get the config for the key
        config = self.config[f"{key}"]

        if self.method == 'config':
            self.df = self._fixed_gen_config(key=key, config=config)
        elif self.method == 'grid':
            self.df = self._fixed_gen_grid(key=key, config=config, **kwargs)
        else:
            raise NotImplementedError(f"The method '{self.method}' is not implemented yet. "
                                      f"Aborting scenario creation...")

        return self.df

    def _fixed_gen_config(self, key: str, config: dict) -> pd.DataFrame:
        """
            Fills all fixed_gen columns based on the config file
        """

        # general
        self._add_general_info_config(key=key)

        # loop through buildings
        max_num = max(config["num"])
        for agent, aps in self.ids.items():
            # get relevant sub dataframe that either contains building or apartments
            df_sub = self._preprocess_df_sub(agent, aps, key)
            # if building does not have device, skip it
            if df_sub is None:
                continue

            for num in range(max_num):
                list_owner = np.multiply(np.array(df_sub[f"{key}/num"] - (1 + num) >= 0), 1)

                # sizing
                idx_list = self._gen_idx_list_from_distr(n=sum(list_owner),
                                                         distr=config["sizing"]["distribution"],
                                                         owner_list=list_owner)
                # add indexed info
                df_sub = self._add_info_indexed(keys=[key, "sizing"], config=config["sizing"],
                                                idx_list=idx_list, df=df_sub, appendix=f"_{num}")
                # postprocessing
                # power
                df_sub.loc[:, f"{key}/sizing/power_{num}"] *= df_sub["inflexible_load/sizing/demand_0"] / 1000
                df_sub.loc[:, f"{key}/sizing/power_{num}"] = self._calc_deviation(
                    idx_list=idx_list, vals=df_sub[f"{key}/sizing/power_{num}"],
                    distr=config["sizing"]["power_deviation"], method="relative")
                df_sub.loc[:, f"{key}/sizing/power_{num}"] = self._round_to_nth_digit(
                    vals=df_sub[f"{key}/sizing/power_{num}"], n=self.n_digits)
                # file
                df_sub.loc[:, f"{key}/sizing/file_{num}"] = self._pick_files(
                    list_type=df_sub[f"{key}/sizing/file_{num}"], device=f"{key}",
                    input_path=os.path.join(self.input_path, key))

            # copy results to main df
            self.df.loc[df_sub.index, :] = df_sub[:]

        # forecast
        self._add_info_simple(keys=[key, "fcast"], config=config["fcast"])

        # quality
        self.df.loc[:, f"{key}/quality"] = config["quality"]

        # set all other owner values to 0 (only for assurance purposes)
        self.df.loc[self.df[f"{key}/owner"].isnull(), f"{key}/owner"] = 0

        return self.df

    def _fixed_gen_grid(self, key: str, config: dict, **kwargs) -> pd.DataFrame:

        # Get all the kwargs
        from_config_if_empty = kwargs.get('from_config_if_empty', False)

        # Check if file contains the plant type (count > 0), if not use the config file to generate it
        if from_config_if_empty and self.sgen['sgen_type'].value_counts()[key] == 0:
            self._fixed_gen_config(key=key, config=config)
            return self.df

        # Drop all rows that do not contain the plant type and set the index to the owner
        df = self.sgen[self.sgen['plant_type'] == key].set_index('owner', drop=False)

        # Check if there are any pv plants, if not set all owners to 0 and return
        if len(df) == 0:
            self.df[f"{key}/owner"] = 0
            self.df[f"{key}/num"] = 0
            return self.df

        # Check if there is more than one plant per agent
        if df.index.duplicated().any():
            raise NotImplementedError(f"More than one {key} per agent is not implemented yet. "
                                      f"Combine the {key} into one. "
                                      f"Aborting scenario creation...")

        # general
        self.df[f"{key}/num"] = self.df.index.map(df['owner'].value_counts()).fillna(0).astype('Int64')
        self.df[f"{key}/owner"] = (self.df[f"{key}/num"] > 0).fillna(0).astype('Int64')  # all agents that have pv
        # note: always taken from config
        self.df[f"{key}/has_submeter"] = self.config[f"{key}"]["has_submeter"]

        # sizing (all parameters that can be indexed)
        for num in range(max(self.df[f"{key}/num"])):  # Currently only one plant per agent is supported
            # Match the power with the power specified in sgen sheet
            self.df[f"{key}/sizing/power_{num}"] = (self.df.index.map(df['power']) * 1e6).astype('Int64')

            # Check if file column exists
            if 'file' in df and not df['file'].isnull().all():
                # Fill rows with values from sgen sheet
                self.df[f"{key}/sizing/file_{num}"] = self.df.index.map(df['file'])
            # If file column does not exist, pick random timeseries file
            else:
                # Pick random timeseries file (> num as num starts at 0)
                self.df[f"{key}/sizing/file_{num}"].loc[self.df[f"{key}/num"] > num] = 'timeseries'
                self.df[f"{key}/sizing/file_{num}"] = self._pick_files(list_type=self.df[f"{key}/sizing/file_{num}"],
                                                                       device=f"{key}",
                                                                       input_path=os.path.join(self.input_path, key))

            # Make all plants controllable
            self.df[f"{key}/sizing/controllable_{num}"] = True

            # forecast
        self._add_info_simple(keys=[key, "fcast"], config=config["fcast"])

        # quality
        self.df[f"{key}/quality"] = config["quality"]

        return self.df

    def fill_hp(self, **kwargs) -> pd.DataFrame:
        """
            Fills all hp columns
        """
        # Key in the config file
        key = "hp"

        # Get the config for the key
        config = self.config[f"{key}"]

        if self.method == 'config':
            self._hp_config(key=key, config=config)
        elif self.method == 'grid':
            self._hp_grid(key=key, config=config, **kwargs)
        else:
            raise NotImplementedError(f"The method '{self.method}' is not implemented yet. "
                                      f"Aborting scenario creation...")

        return self.df

    def _hp_config(self, key: str, config: dict) -> pd.DataFrame:

        # general
        self._add_general_info_config(key=key)

        # loop through buildings
        max_num = max(config["num"])
        for agent, aps in self.ids.items():
            # get relevant sub dataframe that either contains building or apartments
            df_sub = self._preprocess_df_sub(agent, aps, key)
            # if building does not have device, skip it
            if df_sub is None:
                continue

            for num in range(max_num):
                list_owner = np.multiply(np.array(df_sub[f"{key}/num"] - (1 + num) >= 0), 1)

                # sizing
                idx_list = self._gen_idx_list_from_distr(n=sum(list_owner),
                                                         distr=self.config[f"{key}"]["sizing"]["distribution"],
                                                         owner_list=list_owner)
                # add indexed info
                df_sub = self._add_info_indexed(keys=[key, "sizing"], config=config["sizing"],
                                                idx_list=idx_list, df=df_sub, appendix=f"_{num}")
                # postprocessing
                # power
                df_sub.loc[:, f"{key}/sizing/power_{num}"] *= df_sub["heat/sizing/demand_0"] / 2000
                # TODO: Fix rounding issue. Somehow the only one that is not working
                # df_sub[f"{key}/sizing/power_{num}"] = pd.to_numeric(
                #     df_sub[f"{key}/sizing/power_{num}"], errors='coerce').fillna(
                #     df_sub[f"{key}/sizing/power_{num}"])
                # df_sub.loc[:, f"{key}/sizing/power_{num}"] = self._round_to_nth_digit(
                #     vals=df_sub[f"{key}/sizing/power_{num}"], n=self.n_digits, method='ceil')#.astype('Int64')
                # file
                df_sub.loc[:, f"{key}/sizing/file_{num}"] = self._pick_files(
                    list_type=df_sub[f"{key}/sizing/file_{num}"], device=f"{key}",
                    input_path=os.path.join(self.input_path, key))

            # copy results to main df
            self.df.loc[df_sub.index, :] = df_sub[:]

        # quality
        self.df[f"{key}/quality"] = config["quality"]

        # set all other owner values to 0 (only for assurance purposes)
        self.df.loc[self.df[f"{key}/owner"].isnull(), f"{key}/owner"] = 0

        return self.df

    def _hp_grid(self, key: str, config: dict, **kwargs) -> pd.DataFrame:

        # Get all the kwargs
        from_config_if_empty = kwargs.get('from_config_if_empty', False)

        # Drop all rows that do not contain the load type and set the index to the owner
        df = self.load[self.load['load_type'] == key].set_index('owner', drop=False)

        # Check if file contains the plant type (load > 0), if not use the config file to generate it
        if from_config_if_empty and df['load_type'].value_counts().get(key, 0) == 0:
            self._hp_config(key=key, config=config)
            return self.df

        # Check if there are any hp plants, if not set all owners to 0 and return
        if len(df) == 0:
            self.df[f"{key}/owner"] = 0
            self.df[f"{key}/num"] = 0
            return self.df

        # Check if there is more than one plant per agent
        if df.index.duplicated().any():
            raise NotImplementedError(f"More than one {key} per agent is not implemented yet. "
                                      f"Combine the {key} into one. "
                                      f"Aborting scenario creation...")

        # general
        self.df[f"{key}/num"] = self.df.index.map(df['owner'].value_counts()).fillna(0).astype('Int64')
        self.df[f"{key}/owner"] = (self.df[f"{key}/num"] > 0).fillna(0).astype(
            'Int64')  # all agents that have plant type
        # note: always taken from config
        self.df[f"{key}/has_submeter"] = self.config[f"{key}"]["has_submeter"]

        # sizing
        for num in range(max(self.df[f"{key}/num"])):  # currently only one device per agent is supported
            # Add power of hp
            self.df[f"{key}/sizing/power_{num}"] = self.df.index.map(df['power'] * 1e6).astype('Int64')
            # Check if cop_file column exists
            if 'file' in df and not df['cop_file'].isnull().all():
                # Fill rows with values from sgen sheet
                self.df[f"{key}/sizing/file_{num}"] = self.df.index.map(df['cop_file'])
            else:
                # Add random specs file to all agents that have a plant (> num as num starts at 0)
                self.df[f"{key}/sizing/file_{num}"].loc[self.df[f"{key}/num"] > num] = 'specs'
                self.df[f"{key}/sizing/file_{num}"] = self._pick_files(list_type=self.df[f"{key}/sizing/file_{num}"],
                                                                       device=f"{key}",
                                                                       input_path=os.path.join(self.input_path, key))

        # quality
        self.df[f"{key}/quality"] = config["quality"]

        return self.df

    def fill_ev(self, **kwargs) -> pd.DataFrame:
        """
            Fills all ev columns
        """

        # Key in the config file
        key = "ev"

        # Get the config for the key
        config = self.config[f"{key}"]

        if self.method == 'config':
            self._ev_config(key=key, config=config)
        elif self.method == 'grid':
            self._ev_grid(key=key, config=config, **kwargs)
        else:
            raise NotImplementedError(f"The method '{self.method}' is not implemented yet. "
                                      f"Aborting scenario creation...")

        return self.df

    def _ev_config(self, key: str, config: dict) -> pd.DataFrame:

        # general
        self._add_general_info_config(key=key)

        # loop through buildings
        max_num = max(config["num"])
        for agent, aps in self.ids.items():
            # get relevant sub dataframe that either contains building or apartments
            df_sub = self._preprocess_df_sub(agent, aps, key, aps_independent=True)
            # if building does not have device, skip it
            if df_sub is None:
                continue

            for num in range(max_num):
                # get a list of the agents that own the nth device
                list_owner = np.multiply(np.array(df_sub[f"{key}/num"] - (1 + num) >= 0), 1)

                # sizing
                idx_list = self._gen_idx_list_from_distr(n=sum(list_owner),
                                                         distr=self.config[f"{key}"]["sizing"]["distribution"],
                                                         owner_list=list_owner)
                # add indexed info
                df_sub = self._add_info_indexed(keys=[key, "sizing"], config=config["sizing"],
                                                idx_list=idx_list, df=df_sub, appendix=f"_{num}")
                # postprocessing
                # file
                df_sub.loc[:, f"{key}/sizing/file_{num}"] = self._pick_files(
                    list_type=df_sub[f"{key}/sizing/file_{num}"], device=f"{key}",
                    input_path=os.path.join(self.input_path, key))

            # charging scheme
            df_sub = self._add_info_simple(keys=[key, "charging_scheme"], config=config["charging_scheme"],
                                           df=df_sub)
            # postprocessing
            # method
            df_sub.loc[:, f"{key}/charging_scheme/method"] = random.choices(config["charging_scheme"]["method"],
                                                                            k=len(df_sub))

            # copy results to main df
            self.df.loc[df_sub.index, :] = df_sub[:]

        # forecast
        self._add_info_simple(keys=[key, "fcast"], config=config["fcast"])

        # quality
        self.df.loc[:, f"{key}/quality"] = config["quality"]

        # set all other owner values to 0 (only for assurance purposes)
        self.df.loc[self.df[f"{key}/owner"].isnull(), f"{key}/owner"] = 0

        return self.df

    def _ev_grid(self, key: str, config: dict, **kwargs) -> pd.DataFrame:

        # Get all the kwargs
        from_config_if_empty = kwargs.get('from_config_if_empty', False)

        # Drop all rows that do not contain the load type and set the index to the owner
        df = self.load[self.load['load_type'] == key].set_index('owner', drop=False)

        # Check if file contains the plant type (load > 0), if not use the config file to generate it
        if from_config_if_empty and df['load_type'].value_counts().get(key, 0) == 0:
            self._ev_config(key=key, config=config)
            return self.df

        # Check if there are any ev plants, if not set all owners to 0 and return
        if len(df) == 0:
            self.df[f"{key}/owner"] = 0
            self.df[f"{key}/num"] = 0
            return self.df

        # Check if there is more than one plant per agent
        if df.index.duplicated().any():
            raise NotImplementedError(f"More than one {key} per agent is not implemented yet. "
                                      f"Combine the {key} into one. "
                                      f"Aborting scenario creation...")

        # general
        self.df[f"{key}/num"] = self.df.index.map(df['owner'].value_counts()).fillna(0).astype('Int64')
        self.df[f"{key}/owner"] = (self.df[f"{key}/num"] > 0).fillna(0).astype(
            'Int64')  # all agents that have plant type
        # note: always taken from config
        self.df[f"{key}/has_submeter"] = self.config[f"{key}"]["has_submeter"]

        # sizing
        for num in range(max(self.df[f"{key}/num"])):  # currently only one device per agent is supported
            self.df[f"{key}/sizing/file_{num}"] = self.df.index.map(df['file_add'])
            self.df[f"{key}/sizing/capacity_{num}"] = (self.df.index.map(df['capacity']) * 1e6).astype('Int64')
            self.df[f"{key}/sizing/consumption_{num}"] = (self.df.index.map(df['consumption']) * 1e6).astype('Int64')
            self.df[f"{key}/sizing/charging_home_{num}"] = (self.df.index.map(df['charging_home']) * 1e6).astype(
                'Int64')
            self.df[f"{key}/sizing/charging_AC_{num}"] = (self.df.index.map(df['charging_ac']) * 1e6).astype('Int64')
            self.df[f"{key}/sizing/charging_DC_{num}"] = (self.df.index.map(df['charging_dc']) * 1e6).astype('Int64')
            self.df[f"{key}/sizing/charging_efficiency_{num}"] = self.df.index.map(df['efficiency'])
            self.df[f"{key}/sizing/soc_{num}"] = self.df.index.map(df['soc'])
            self.df[f"{key}/sizing/v2g_{num}"] = self.df.index.map(df['v2g'])
            self.df[f"{key}/sizing/v2h_{num}"] = self.df.index.map(df['v2h'])

        # quality
        self.df[f"{key}/quality"] = config["quality"]

        return self.df

    def fill_battery(self, **kwargs) -> pd.DataFrame:
        """
            Fills all battery columns
        """

        # Key in the config file
        key = "battery"

        # Get the config for the key
        config = self.config[f"{key}"]

        if self.method == 'config':
            self.df = self._battery_config(key=key, config=config)
        elif self.method == 'grid':
            self.df = self._battery_grid(key=key, config=config, **kwargs)
        else:
            raise NotImplementedError(f"The method '{self.method}' is not implemented yet. "
                                      f"Aborting scenario creation...")

        return self.df

    def _battery_config(self, key: str, config: dict) -> pd.DataFrame:

        # general
        self._add_general_info_config(key=key)

        # sizing
        max_num = max(config["num"])
        for agent, aps in self.ids.items():
            # get relevant sub dataframe that either contains building or apartments
            df_sub = self._preprocess_df_sub(agent, aps, key)
            # if building does not have device, skip it
            if df_sub is None:
                continue

            # check which agents have the required plants to also have a battery
            df_sub = self._sub_dev_dependent_on(key=key, df=df_sub, config=config)

            for num in range(max_num):
                # get a list of the agents that own the nth device
                list_owner = np.multiply(np.array(df_sub[f"{key}/num"] - (1 + num) >= 0), 1)

                # sizing
                idx_list = self._gen_idx_list_from_distr(n=sum(list_owner),
                                                         distr=config["sizing"]["distribution"],
                                                         owner_list=list_owner)
                # add indexed info
                df_sub = self._add_info_indexed(keys=[key, "sizing"], config=config["sizing"],
                                                idx_list=idx_list, df=df_sub, appendix=f"_{num}")
                # postprocessing
                # power
                df_sub.loc[:, f"{key}/sizing/power_{num}"] *= df_sub.loc[:, "inflexible_load/sizing/demand_0"] / 1000
                df_sub[f"{key}/sizing/power_{num}"] = pd.to_numeric(
                    df_sub[f"{key}/sizing/power_{num}"], errors='coerce').fillna(
                    df_sub[f"{key}/sizing/power_{num}"])
                df_sub.loc[:, f"{key}/sizing/power_{num}"] = self._round_to_nth_digit(
                    vals=df_sub[f"{key}/sizing/power_{num}"], n=self.n_digits)
                # capacity
                df_sub.loc[:, f"{key}/sizing/capacity_{num}"] *= df_sub.loc[:, "inflexible_load/sizing/demand_0"] / 1000
                df_sub[f"{key}/sizing/capacity_{num}"] = pd.to_numeric(
                    df_sub[f"{key}/sizing/capacity_{num}"], errors='coerce').fillna(
                    df_sub[f"{key}/sizing/capacity_{num}"])
                df_sub.loc[:, f"{key}/sizing/capacity_{num}"] = self._round_to_nth_digit(
                    vals=df_sub[f"{key}/sizing/capacity_{num}"], n=self.n_digits)

            # copy results to main df
            self.df.loc[df_sub.index, :] = df_sub[:]

        # quality
        self.df.loc[:, f"{key}/quality"] = str(config["quality"])

        return self.df

    def _battery_grid(self, key: str, config: dict, **kwargs) -> pd.DataFrame:

        # Get all the kwargs
        from_config_if_empty = kwargs.get('from_config_if_empty', False)

        # Check if file contains the plant type (count > 0), if not use the config file to generate it
        if from_config_if_empty and self.sgen['sgen_type'].value_counts()[key] == 0:
            self._battery_config(key=key, config=config)
            return self.df

        # Drop all rows that do not contain the plant type and set the index to the owner
        df = self.sgen[self.sgen['plant_type'] == key].set_index('owner', drop=False)

        # Check if there are any pv plants, if not set all owners to 0 and return
        if len(df) == 0:
            self.df[f"{key}/owner"] = 0
            self.df[f"{key}/num"] = 0
            return self.df

        # Check if there is more than one plant per agent
        if df.index.duplicated().any():
            raise NotImplementedError(f"More than one {key} per agent is not implemented yet. "
                                      f"Combine the {key} into one. "
                                      f"Aborting scenario creation...")

        # general
        self.df[f"{key}/num"] = self.df.index.map(df['owner'].value_counts()).fillna(0).astype('Int64')
        self.df[f"{key}/owner"] = (self.df[f"{key}/num"] > 0).fillna(0).astype('Int64')  # all agents that have battery
        # note: always taken from config
        self.df[f"{key}/has_submeter"] = self.config[f"{key}"]["has_submeter"]

        # sizing (all parameters that can be indexed)
        for num in range(max(self.df[f"{key}/num"])):  # Currently only one plant per agent is supported
            # Match the power with the power specified in sgen sheet
            self.df[f"{key}/sizing/power_{num}"] = (self.df.index.map(df['power']) * 1e6).astype('Int64')
            self.df[f"{key}/sizing/capacity_{num}"] = (self.df.index.map(df['capacity']) * 1e6).astype('Int64')
            self.df[f"{key}/sizing/efficiency_{num}"] = self.df.index.map(df['efficiency'])
            self.df[f"{key}/sizing/soc_{num}"] = self.df.index.map(df['soc'])
            self.df[f"{key}/sizing/g2b_{num}"] = self.df.index.map(df['g2b'])
            self.df[f"{key}/sizing/b2g_{num}"] = self.df.index.map(df['b2g'])

        # quality
        self.df[f"{key}/quality"] = config["quality"]

        return self.df

    def fill_heat_storage(self, **kwargs) -> pd.DataFrame:
        """
            Fills all heat storage columns
        """

        # Key in the config file
        key = "heat_storage"

        # Get the config for the key
        config = self.config[f"{key}"]

        if self.method == 'config':
            self.df = self._heat_storage_config(key=key, config=config)
        elif self.method == 'grid':
            self.df = self._heat_storage_grid(key=key, config=config, **kwargs)
        else:
            raise NotImplementedError(f"The method '{self.method}' is not implemented yet. "
                                      f"Aborting scenario creation...")

        return self.df

    def _heat_storage_config(self, key: str, config: dict) -> pd.DataFrame:

        # general
        self._add_general_info_config(key=key)

        # sizing
        max_num = max(config["num"])
        for agent, aps in self.ids.items():
            # get relevant sub dataframe that either contains building or apartments
            df_sub = self._preprocess_df_sub(agent, aps, key)
            # if building does not have device, skip it
            if df_sub is None:
                continue

            # check which agents have the required plants to also have a battery
            df_sub = self._sub_dev_dependent_on(key=key, df=df_sub, config=config)

            for num in range(max_num):
                # get a list of the agents that own the nth device
                list_owner = np.multiply(np.array(df_sub[f"{key}/num"] - (1 + num) >= 0), 1)

                # sizing
                idx_list = self._gen_idx_list_from_distr(n=sum(list_owner),
                                                         distr=config["sizing"]["distribution"],
                                                         owner_list=list_owner)
                # add indexed info
                df_sub = self._add_info_indexed(keys=[key, "sizing"], config=config["sizing"],
                                                idx_list=idx_list, df=df_sub, appendix=f"_{num}")
                # postprocessing
                # power
                df_sub.loc[:, f"{key}/sizing/power_{num}"] *= df_sub.loc[:, "heat/sizing/demand_0"] / 2000
                df_sub[f"{key}/sizing/power_{num}"] = pd.to_numeric(
                    df_sub[f"{key}/sizing/power_{num}"], errors='coerce').fillna(
                    df_sub[f"{key}/sizing/power_{num}"])
                df_sub.loc[:, f"{key}/sizing/power_{num}"] = self._round_to_nth_digit(
                    vals=df_sub[f"{key}/sizing/power_{num}"], n=self.n_digits)
                # capacity
                df_sub.loc[:, f"{key}/sizing/capacity_{num}"] *= df_sub.loc[:, "heat/sizing/demand_0"] / 2000
                df_sub[f"{key}/sizing/capacity_{num}"] = pd.to_numeric(
                    df_sub[f"{key}/sizing/capacity_{num}"], errors='coerce').fillna(
                    df_sub[f"{key}/sizing/capacity_{num}"])
                df_sub.loc[:, f"{key}/sizing/capacity_{num}"] = self._round_to_nth_digit(
                    vals=df_sub[f"{key}/sizing/capacity_{num}"], n=self.n_digits)

            # copy results to main df
            self.df.loc[df_sub.index, :] = df_sub[:]

        # quality
        self.df.loc[:, f"{key}/quality"] = str(config["quality"])

        return self.df

    def _heat_storage_grid(self, key: str, config: dict, **kwargs) -> pd.DataFrame:

        # Get all the kwargs
        from_config_if_empty = kwargs.get('from_config_if_empty', False)

        # Check if file contains the plant type (count > 0), if not use the config file to generate it
        if from_config_if_empty and self.sgen['sgen_type'].value_counts()[key] == 0:
            self._battery_config(key=key, config=config)
            return self.df

        # Drop all rows that do not contain the plant type and set the index to the owner
        df = self.sgen[self.sgen['plant_type'] == key].set_index('owner', drop=False)

        # Check if there are any pv plants, if not set all owners to 0 and return
        if len(df) == 0:
            self.df[f"{key}/owner"] = 0
            return self.df

        # Check if there is more than one plant per agent
        if df.index.duplicated().any():
            raise NotImplementedError(f"More than one {key} per agent is not implemented yet. "
                                      f"Combine the {key} into one. "
                                      f"Aborting scenario creation...")

        # general
        self.df[f"{key}/num"] = self.df.index.map(df['owner'].value_counts()).fillna(0).astype('Int64')
        self.df[f"{key}/owner"] = (self.df[f"{key}/num"] > 0).fillna(0).astype('Int64')  # all agents that have pv
        # note: always taken from config
        self.df[f"{key}/has_submeter"] = self.config[f"{key}"]["has_submeter"]

        # sizing (all parameters that can be indexed)
        for num in range(max(self.df[f"{key}/num"])):  # Currently only one plant per agent is supported
            # Match the power with the power specified in sgen sheet
            self.df[f"{key}/sizing/power_{num}"] = (self.df.index.map(df['power']) * 1e6).astype('Int64')
            self.df[f"{key}/sizing/capacity_{num}"] = (self.df.index.map(df['capacity']) * 1e6).astype('Int64')
            self.df[f"{key}/sizing/efficiency_{num}"] = self.df.index.map(df['efficiency'])
            self.df[f"{key}/sizing/soc_{num}"] = self.df.index.map(df['soc'])

        # quality
        self.df[f"{key}/quality"] = config["quality"]

        return self.df

    def fill_mpc(self):
        """
            Fills all battery columns
        """
        key = "mpc"
        config = self.config[f"{key}"]

        # general
        self._add_info_simple(keys=[key], config=config)

    def fill_market_agent(self):
        """
            Fills all battery columns
        """
        key = "market_agent"
        config = self.config[f"{key}"]

        # general
        self._add_info_random(keys=[key], config=config)

    def fill_meter(self):
        """
            Fills all battery columns
        """
        key = "meter"

        # general
        self.df.loc[:, f"{key}/prob_late"] = self.config[f"{key}"]["prob_late"]
        self.df.loc[:, f"{key}/prob_late_95"] = self.config[f"{key}"]["prob_late_95"]
        self.df.loc[:, f"{key}/prob_missing"] = self.config[f"{key}"]["prob_missing"]

    def _get_df_sub(self, agent: str, aps: list, aps_independent: bool = True) -> pd.DataFrame:
        """ Returns the sub-dataframe with either the building or the apartments of the building"""
        if aps_independent:
            # df_sub are the apartments
            return self.df.loc[self.df[f"general/sub_id"].isin(aps)][:]
        else:
            # df_sub is the building
            return self.df.loc[(self.df[f"general/agent_id"] == agent)
                               & (self.df[f"general/sub_id"] == self.main_subid)][:]

    def _add_general_info_config(self, key: str) -> None:

        # fields that exist for all plants
        self.df.loc[self.df[f"general/sub_id"] == self.main_subid, f"{key}/owner"] = \
            self._gen_rand_bool_list(n=self.num, share_ones=self.config[f"{key}"]["share"])
        self.df.loc[:, f"{key}/has_submeter"] = self.config[f"{key}"]["has_submeter"]

    def _preprocess_df_sub(self, agent: str, aps: list, key: str, aps_independent: bool = None):
        """Does all the preprocessing and obtains the relevant df_sub"""

        # get the information about the building
        df_building = self.df.loc[(self.df[f"general/agent_id"] == agent)
                                  & (self.df[f"general/sub_id"] == self.main_subid)][:]
        # check if building has device
        owner = df_building[f"{key}/owner"].item()
        # check if the apartments are independent of building or device is to be calculated for entire building
        # note: can be forced via the optional parameter
        if aps_independent is not None:
            aps_independent = aps_independent
        else:
            aps_independent = df_building["general/parameters/apartments_independent"].item()

        # get sub dataframe if building has device, otherwise set ownership column to zero
        if owner:
            # get the sub dataframe depending on if calculations are for building or apartments
            df_sub = self._get_df_sub(agent=agent, aps=aps, aps_independent=aps_independent)
            if aps_independent:
                # set ownership of building to 0
                self.df.loc[df_building.index, [f"{key}/owner", f"{key}/num"]] = 0
                # calculate number of apartments with device
                df_sub.loc[:, f"{key}/owner"] = self._gen_rand_bool_list(
                    n=len(df_sub), share_ones=random.choice(self.config[f"{key}"]["share_aps"]))
            else:
                # set ownership of apartments to 0
                self.df.loc[self.df[f"general/sub_id"].isin(aps), [f"{key}/owner", f"{key}/num"]] = 0
        else:
            # set ownership of building and all apartments to 0
            self.df.loc[df_building.index, [f"{key}/owner", f"{key}/num"]] = 0
            self.df.loc[self.df[f"general/sub_id"].isin(aps), [f"{key}/owner", f"{key}/num"]] = 0
            df_sub = None

        if df_sub is not None:
            # calculate number of plants for each agent
            df_sub.loc[:, f"{key}/num"] = self._gen_dep_num_list(owner_list=df_sub[f"{key}/owner"],
                                                                 distr=self.config[f"{key}"]["num"])

        return df_sub

    def _calc_total(self, key: str, vals: list, agent_id: str, df: pd.DataFrame = None) -> pd.DataFrame:
        """calculates the total value and inserts it into building row of dataframe"""
        for val in vals:
            if df is not None:
                total = np.nansum(df.loc[:, f"{key}/{val}"])
            else:
                total = np.nansum(self.df.loc[(self.df["general/agent_id"] == agent_id)
                                              & (self.df["general/sub_id"] != self.main_subid), f"{key}/{val}"])
            # insert total into building row
            self.df.loc[(self.df["general/agent_id"] == agent_id) & (self.df["general/sub_id"] == self.main_subid),
            f"{key}/{val}"] = total

        return self.df

    def _sub_dev_dependent_on(self, key: str, df: pd.DataFrame, config: dict) -> pd.DataFrame:
        """Checks which agents are eligible and assigns a number of plants to each depending on share"""
        # TODO: Not properly working (see battery and heat_storage) --> make similar to that of sfh
        # check if agent qualifies for battery and set index appropriately
        list_num = [1] * len(df)
        for device in config["share_dependent_on"]:
            list_num = [list_num[idx] * df[f"{device}/owner"].iloc[idx] for idx, _ in enumerate(list_num)]
        if df["general/sub_id"].iloc[0] != self.main_subid:
            df.loc[:, f"{key}/owner"] = self._gen_dep_bool_list(list_bool=list_num,
                                                                share_ones=random.choice(config["share_aps"]))
        df.loc[:, f"{key}/num"] = self._gen_dep_num_list(owner_list=df[f"{key}/owner"], distr=config["num"])

        return df

    @staticmethod
    def sort_df(df: pd.DataFrame, col, sort_value):
        df_main = df[df[col] == sort_value]
        df_others = df[df[col] != sort_value]
        return pd.concat([df_main, df_others])


class Ctsp(Agents):
    """
        Sets up cts agents. Inherits from Agents class.

        Mainly used for excel file creation. Afterwards Sfh class creates the individual agents.
    """

    def __init__(self, input_path: str, config: ordereddict, config_path: str, scenario_path: str, config_root: str):

        # Call the init method of the parent class
        super().__init__(config_path, input_path, scenario_path, config_root)

        # Define agent type
        self.type = 'ctsp'

        # Path of the input file
        self.input_path = os.path.join(input_path, 'agents', self.type)

        # Config file
        self.config = config

        # Grid information (if applicable)
        self.grid = None
        self.bus = None  # bus sheet containing only the bus information of the agent type
        self.load = None  # load sheet containing only the load information of the agent type
        self.agents = None  # load sheet but limited to all agents, i.e. all inflexible_loads
        self.sgen = None  # sgen sheet containing only the sgen information of the agent type

        # Creation method
        self.method = None

        # Number of agents
        self.num = 0

        # Dataframe containing all information
        self.df = None

        # Index list that is adhered to throughout the creation process to ensure correct order
        self.idx_list = None  # gets created in create_general()

        # Misc
        self.n_digits = 3  # number of digits values get rounded to in respective value column

    def create_df_from_config(self) -> pd.DataFrame:
        """
            Function to create the dataframe that makes the Excel sheet
        """

        # Get the number of agents and set the method
        self.num = self.config["general"]["number_of"]
        self.method = 'config'

        # Create the overall dataframe structure for the worksheet
        self.create_df_structure()

        # Fill the general information in dataframe
        self.fill_general()

        # Fill the inflexible load information in dataframe
        self.fill_inflexible_load()

        # Fill the flexible load information in dataframe
        self.fill_flexible_load()

        # Fill the pv information in dataframe
        self.fill_pv()

        # Fill the wind information in dataframe
        self.fill_wind()

        # Fill the fixed generation information in dataframe
        self.fill_fixed_gen()

        # Fill the electric vehicle information in dataframe
        self.fill_ev()

        # Fill the battery information in dataframe
        self.fill_battery()

        # Fill the model predictive controller information in dataframe
        self.fill_mpc()

        # Fill the market agent information in dataframe
        self.fill_market_agent()

        # Fill the metering information in dataframe
        self.fill_meter()

        return self.df

    def create_df_from_grid(self, grid: dict, fill_from_config: bool = False, **kwargs) -> pd.DataFrame:

        # Load the grid information
        self.grid = grid

        # Load the bus sheet
        self.bus = self.grid['bus']

        # Get the rows in the load sheet of the agent type
        self.load = self.grid['load'][self.grid['load']['agent_type'] == self.type]

        # The agents are all the buses that have an inflexible load
        self.agents = self.load[self.load['load_type'] == 'inflexible_load']

        # Get the rows in the sgen sheet that the owners in the owners column match with the index in the load sheet
        self.sgen = self.grid['sgen'][self.grid['sgen']['owner'].isin(self.load.index)]

        # Get the number of agents and set the method
        self.num = self.get_num_from_grid(self.grid['load'], self.type)
        self.method = 'grid'

        # Create the overall dataframe structure for the worksheet
        self.create_df_structure()

        # Fill the general information in dataframe
        self.fill_general()

        # Fill the inflexible load information in dataframe
        self.fill_inflexible_load(**kwargs)

        # Fill the flexible load information in dataframe (can only be added through config)
        if fill_from_config:
            self.fill_flexible_load()

        # Fill the pv information in dataframe
        self.fill_pv(**kwargs)

        # Fill the wind information in dataframe
        self.fill_wind(**kwargs)

        # Fill the fixed generation information in dataframe
        self.fill_fixed_gen(**kwargs)

        # Fill the electric vehicle information in dataframe
        self.fill_ev(**kwargs)

        # Fill the battery information in dataframe
        self.fill_battery(**kwargs)

        # Fill the model predictive controller information in dataframe
        self.fill_mpc()

        # Fill the market agent information in dataframe
        self.fill_market_agent()

        # Fill the metering information in dataframe
        self.fill_meter()

        return self.df

    def create_df_structure(self):
        """
            Function to create the dataframe structure with the respective columns
        """
        # Go through file and create the columns for the ctss worksheet
        columns = ordereddict()
        for key, _ in self.config.items():
            cols = self.make_list_from_nested_dict(self.config[key], add_string=key)
            # Adjust the columns from "general"
            if key == "general":
                cols[0] = f"{key}/agent_id"
                cols[-1] = f"{key}/market_participant"
                del cols[4]
                del cols[1]
                cols.insert(1, f"{key}/name")
                cols.insert(2, f"{key}/comment")
                cols.insert(3, f"{key}/bus")
            # Adjust the columns from "inflexible_load"
            elif key == "inflexible_load":
                cols[0] = f"{key}/owner"
                cols[4] = f"{key}/sizing/file"
                max_num = max(self.config[key]["num"])
                cols = cols[:3] + self.repeat_columns(columns=cols[3:5], num=max_num) + cols[5:]
            # Adjust the columns from "flexible_load"
            elif key == "flexible_load":
                cols[0] = f"{key}/owner"
                cols[4] = f"{key}/sizing/file"
                max_num = max(self.config[key]["num"])
                cols = cols[:3] + self.repeat_columns(columns=cols[3:6], num=max_num) + cols[6:]
            # Adjust the columns from "pv"
            elif key == "pv":
                cols[0] = f"{key}/owner"
                del cols[4]
                max_num = max(self.config[key]["num"])
                cols = cols[:3] + self.repeat_columns(columns=cols[3:8], num=max_num) + cols[8:]
            # Adjust the columns from "wind"
            elif key == "wind":
                cols[0] = f"{key}/owner"
                del cols[4]
                max_num = max(self.config[key]["num"])
                cols = cols[:3] + self.repeat_columns(columns=cols[3:6], num=max_num) + cols[6:]
            # Adjust the columns from "fixed_gen"
            elif key == "fixed_gen":
                cols[0] = f"{key}/owner"
                del cols[4]
                max_num = max(self.config[key]["num"])
                cols = cols[:3] + self.repeat_columns(columns=cols[3:6], num=max_num) + cols[6:]
            # Adjust the columns from "ev"
            elif key == "ev":
                cols[0] = f"{key}/owner"
                max_num = max(self.config[key]["num"])
                cols = cols[:3] + self.repeat_columns(columns=cols[3:13], num=max_num) + cols[13:]
            # Adjust the columns from "battery"
            elif key == "battery":
                cols[0] = f"{key}/owner"
                del cols[1]
                max_num = max(self.config[key]["num"])
                cols = cols[:3] + self.repeat_columns(columns=cols[3:-1], num=max_num) + [cols[-1]]
            # All columns that do not need to be adjusted
            elif key in ["mpc", "market_agent", "meter"]:
                pass
            else:
                raise NotImplementedError(
                    f"The configuration file contains a key word ('{key}') that has not been configured in "
                    "the Sfhs class yet. Aborting scenario creation...")

            # Add the columns to the dictionary
            columns[key] = cols

        # Combine all separate lists into one for the dataframe
        cols_df = []
        for idx, cols in columns.items():
            cols_df += cols

        # Create dataframe with responding columns
        if self.method == 'config':
            # normal indexing
            self.df = pd.DataFrame(index=range(self.num), columns=cols_df)
        elif self.method == 'grid':
            # indexing matches the load sheet (all rows that are empty in owner as those are EVs and HPs)
            self.df = pd.DataFrame(index=self.agents.index, columns=cols_df)
        else:
            raise NotImplementedError(f"The method '{self.method}' has not been implemented yet. "
                                      f"Aborting scenario creation...")

        return self.df

    def fill_general(self):
        """
            Fills all general columns
        """
        key = "general"
        config = self.config[f"{key}"]

        # general
        self.df[f"{key}/agent_id"] = self._gen_new_ids(n=self.num)
        self.idx_list = self._gen_idx_list_from_distr(n=self.num,
                                                      distr=config["parameters"]["distribution"])

        # parameters
        # add indexed info
        self._add_info_indexed(keys=[key, "parameters"], config=config["parameters"], idx_list=self.idx_list)
        # postprocessing
        # area
        self.df[f"{key}/parameters/area"] = self._calc_deviation(idx_list=self.idx_list,
                                                                 vals=self.df[f"{key}/parameters/area"],
                                                                 distr=config["parameters"]["area_deviation"],
                                                                 method="relative")
        self.df[f"{key}/parameters/area"] = self._round_to_nth_digit(
            vals=self.df[f"{key}/parameters/area"], n=self.n_digits)

        # forecast
        self.df[f"{key}/fcast_retraining_frequency"] = config["fcast_retraining_frequency"]

        # market participation
        self.df[f"{key}/market_participant"] = self._gen_rand_bool_list(n=self.num,
                                                                        share_ones=config["market_participant_share"])

        # If the method is grid, fill the name, comment, bus and type columns from grid file
        if self.method == 'config':
            self.df = self._general_config(key=key)
        elif self.method == 'grid':
            self.df = self._general_grid(key=key)
        else:
            raise NotImplementedError(f"The method '{self.method}' is not implemented yet. "
                                      f"Aborting scenario creation...")

        return self.df

    def _general_config(self, key: str) -> pd.DataFrame:
        # TODO: In the future this will need to assign a bus from the artificial grid
        return self.df

    def _general_grid(self, key: str) -> pd.DataFrame:
        self.df[f"{key}/name"] = self.agents["name"]
        self.df[f"{key}/bus"] = self.agents["bus"]
        self.df[f"{key}/parameters/type"] = self.agents['sub_type']

        return self.df

    def fill_inflexible_load(self, **kwargs) -> pd.DataFrame:
        """
            Fills all inflexible_load columns
        """

        # Key in the config file
        key = "inflexible_load"

        # Get the config for the key
        config = self.config[f"{key}"]

        if self.method == 'config':
            self.df = self._inflexible_load_config(key=key, config=config)
        elif self.method == 'grid':
            self.df = self._inflexible_load_grid(key=key, config=config, **kwargs)
        else:
            raise NotImplementedError(f"The method '{self.method}' is not implemented yet. "
                                      f"Aborting scenario creation...")

        return self.df

    def _inflexible_load_config(self, key: str, config: dict) -> pd.DataFrame:
        """
            Fills all inflexible_load columns
        """

        # general
        self._add_general_info(key=key)

        # sizing
        max_num = max(config["num"])
        for num in range(max_num):
            # index list indicating ownership of device
            idx_list = self._get_idx_list(key=key, num=num)

            # add indexed info
            self._add_info_indexed(keys=[key, "sizing"], config=config["sizing"],
                                   idx_list=idx_list, appendix=f"_{num}")
            # postprocessing
            # power
            self.df[f"{key}/sizing/demand_{num}"] *= self.df["general/parameters/area"]
            self.df[f"{key}/sizing/demand_{num}"] = self._calc_deviation(idx_list=idx_list,
                                                                         vals=self.df[f"{key}/sizing/demand_{num}"],
                                                                         distr=config["sizing"]["demand_deviation"],
                                                                         method="relative")
            self.df[f"{key}/sizing/demand_{num}"] = self._round_to_nth_digit(
                vals=self.df[f"{key}/sizing/demand_{num}"], n=self.n_digits)
            # file
            self.df[f"{key}/sizing/file_{num}"] = self._pick_files(list_type=self.df["general/parameters/type"],
                                                                   device=key,
                                                                   input_path=os.path.join(self.input_path, key),
                                                                   idx_type=0)

        # forecast
        self._add_info_simple(keys=[key, "fcast"], config=config["fcast"])

        return self.df

    def _inflexible_load_grid(self, key: str, config: dict, **kwargs) -> pd.DataFrame:
        """adds the inflexible load from the grid file"""

        # Get all the kwargs
        from_config_if_empty = kwargs.get('from_config_if_empty', False)

        # Drop all rows that do not contain the load type
        df = self.load[self.load['load_type'] == key]

        # Check if file contains the plant type (load > 0), if not use the config file to generate it
        if from_config_if_empty and df['load_type'].value_counts().get(key, 0) == 0:
            self._inflexible_load_config(key=key, config=config)
            return self.df

        # general
        self.df[f"{key}/owner"] = (df['demand'] > 0).astype(int)
        self.df[f"{key}/num"] = self.df[f"{key}/owner"]  # equals owner as only one inflexible load per agent
        # note: always taken from config
        self.df[f"{key}/has_submeter"] = self.config[f"{key}"]["has_submeter"]

        # sizing
        for num in range(max(self.df[f"{key}/num"])):  # currently only one device per agent is supported
            # Get demand from load sheet
            self.df[f"{key}/sizing/demand_{num}"] = (df['demand'] * 1e6).astype('Int64')
            # Check if file column is empty and fill it with the closest file if so
            if df['file'].isnull().all():
                # file
                self.df[f"{key}/sizing/file_{num}"] = self._pick_files(list_type=self.df["general/parameters/type"],
                                                                       device=key,
                                                                       input_path=os.path.join(self.input_path, key),
                                                                       idx_type=0)
            else:
                self.df[f"{key}/sizing/file_{num}"] = df['file']

        # forecast
        self._add_info_simple(keys=[key, "fcast"], config=config["fcast"])

        return self.df

    def fill_flexible_load(self):
        """
            Fills all flexible_load columns
        """
        key = "flexible_load"
        config = self.config[f"{key}"]

        # general
        self._add_general_info(key=key)

        # sizing
        max_num = max(config["num"])
        for num in range(max_num):
            # index list indicating ownership of device
            idx_list = self._get_idx_list(key=key, num=num)

            # add indexed info
            self._add_info_indexed(keys=[key, "sizing"], config=config["sizing"],
                                   idx_list=idx_list, appendix=f"_{num}")
            # postprocessing
            # power
            self.df[f"{key}/sizing/demand_{num}"] *= self.df["general/parameters/area"]
            self.df[f"{key}/sizing/demand_{num}"] = self._calc_deviation(idx_list=idx_list,
                                                                         vals=self.df[f"{key}/sizing/demand_{num}"],
                                                                         distr=config["sizing"]["demand_deviation"],
                                                                         method="relative")
            self.df[f"{key}/sizing/demand_{num}"] = self._round_to_nth_digit(
                vals=self.df[f"{key}/sizing/demand_{num}"], n=self.n_digits)
            # file
            self.df[f"{key}/sizing/file_{num}"] = self._pick_files(list_type=self.df["general/parameters/type"],
                                                                   device=key,
                                                                   input_path=os.path.join(self.input_path, key),
                                                                   idx_type=0)

        # forecast
        self._add_info_simple(keys=[key, "fcast"], config=config["fcast"])

    def fill_pv(self, **kwargs) -> pd.DataFrame:
        """
            Fills all pv columns
        """

        # Key in the config file
        key = "pv"

        # Get the config for the key
        config = self.config[f"{key}"]

        if self.method == 'config':
            self.df = self._pv_config(key=key, config=config)
        elif self.method == 'grid':
            self.df = self._pv_grid(key=key, config=config, **kwargs)
        else:
            raise NotImplementedError(f"The method '{self.method}' is not implemented yet. "
                                      f"Aborting scenario creation...")

        return self.df

    def _pv_config(self, key: str, config: dict) -> pd.DataFrame:
        """
            Fills all pv columns
        """

        # general
        self._add_general_info(key=key)

        # sizing
        max_num = max(config["num"])
        for num in range(max_num):
            # index list indicating ownership of device
            idx_list = self._get_idx_list(key=key, num=num)

            # add indexed info
            self._add_info_indexed(keys=[key, "sizing"], config=config["sizing"],
                                   idx_list=idx_list, appendix=f"_{num}")
            # postprocessing
            # power
            self.df[f"{key}/sizing/power_{num}"] *= self.df["inflexible_load/sizing/demand_0"]
            self.df[f"{key}/sizing/power_{num}"] = self._calc_deviation(idx_list=idx_list,
                                                                        vals=self.df[f"{key}/sizing/power_{num}"],
                                                                        distr=config["sizing"]["power_deviation"],
                                                                        method="relative")
            self.df[f"{key}/sizing/power_{num}"] = self._round_to_nth_digit(vals=self.df[f"{key}/sizing/power_{num}"],
                                                                            n=self.n_digits)
            # file
            self.df[f"{key}/sizing/file_{num}"] = self._pick_files(list_type=self.df[f"{key}/sizing/file_{num}"],
                                                                   device=f"{key}",
                                                                   input_path=os.path.join(self.input_path, key))

        # forecast
        self._add_info_simple(keys=[key, "fcast"], config=config["fcast"])

        # quality
        self.df[f"{key}/quality"] = config["quality"]

        return self.df

    def _pv_grid(self, key: str, config: dict, **kwargs) -> pd.DataFrame:
        """adds the pv plants from the grid file"""

        # Get all the kwargs
        from_config_if_empty = kwargs.get('from_config_if_empty', False)

        # Check if file contains the plant type (count > 0), if not use the config file to generate it
        if from_config_if_empty and self.sgen['sgen_type'].value_counts()[key] == 0:
            self._pv_config(key=key, config=config)
            return self.df

        # Drop all rows that do not contain the plant type and set the index to the owner
        df = self.sgen[self.sgen['plant_type'] == key].set_index('owner', drop=False)

        # Check if there are any pv plants, if not set all owners to 0 and return
        if len(df) == 0:
            self.df[f"{key}/owner"] = 0
            return self.df

        # Check if there is more than one plant per agent
        if df.index.duplicated().any():
            raise NotImplementedError(f"More than one {key} per agent is not implemented yet. "
                                      f"Combine the {key} into one. "
                                      f"Aborting scenario creation...")

        # general
        self.df[f"{key}/num"] = self.df.index.map(df['owner'].value_counts()).fillna(0).astype('Int64')
        self.df[f"{key}/owner"] = (self.df[f"{key}/num"] > 0).fillna(0).astype('Int64')  # all agents that have pv
        # note: always taken from config
        self.df[f"{key}/has_submeter"] = self.config[f"{key}"]["has_submeter"]

        # sizing (all parameters that can be indexed)
        for num in range(max(self.df[f"{key}/num"])):  # Currently only one pv per agent is supported
            # Match the power with the power specified in sgen sheet
            self.df[f"{key}/sizing/power_{num}"] = (self.df.index.map(df['power']) * 1e6).astype('Int64')

            # Check if file column exists
            if 'file' in df and not df['file'].isnull().all():
                # Fill rows with values from sgen sheet
                self.df[f"{key}/sizing/file_{num}"] = self.df.index.map(df['file'])
                self.df[f"{key}/sizing/orientation_{num}"] = self.df.index.map(df['orientation']).fillna(0)
                self.df[f"{key}/sizing/angle_{num}"] = self.df.index.map(df['angle']).fillna(0)
            # If file column does not exist, check if orientation and angle columns exist and all rows are filled
            elif 'orientation' in df and 'angle' in df \
                    and not df['orientation'].isnull().any() and not df['angle'].isnull().any():
                # Fill orientation and angle from sgen sheet
                self.df[f"{key}/sizing/orientation_{num}"] = self.df.index.map(df['orientation'])
                self.df[f"{key}/sizing/angle_{num}"] = self.df.index.map(df['angle'])
                # Pick random specs file (> num as num starts at 0)
                self.df[f"{key}/sizing/file_{num}"].loc[self.df[f"{key}/num"] > num] = 'specs'
                self.df[f"{key}/sizing/file_{num}"] = self._pick_files(list_type=self.df[f"{key}/sizing/file_{num}"],
                                                                       device=f"{key}",
                                                                       input_path=os.path.join(self.input_path, key))
            # If all three columns are not filled, pick random timeseries file
            else:
                # Pick random timeseries file (> num as num starts at 0)
                self.df[f"{key}/sizing/file_{num}"].loc[self.df[f"{key}/num"] > num] = 'timeseries'
                self.df[f"{key}/sizing/file_{num}"] = self._pick_files(list_type=self.df[f"{key}/sizing/file_{num}"],
                                                                       device=f"{key}",
                                                                       input_path=os.path.join(self.input_path, key))
                # Assign standard orientation and angle since they do not matter if no file is specified
                self.df[f"{key}/sizing/orientation_{num}"] = 0
                self.df[f"{key}/sizing/angle_{num}"] = 0

            # Make all plants controllable
            self.df[f"{key}/sizing/controllable_{num}"] = True

            # forecast
        self._add_info_simple(keys=[key, "fcast"], config=config["fcast"])

        # quality
        self.df[f"{key}/quality"] = config["quality"]

        return self.df

    def fill_wind(self, **kwargs) -> pd.DataFrame:
        """
            Fills all wind columns
        """
        # Key in the config file
        key = "wind"

        # Get the config for the key
        config = self.config[f"{key}"]

        if self.method == 'config':
            self.df = self._wind_config(key=key, config=config)
        elif self.method == 'grid':
            self.df = self._wind_grid(key=key, config=config, **kwargs)
        else:
            raise NotImplementedError(f"The method '{self.method}' is not implemented yet. "
                                      f"Aborting scenario creation...")

        return self.df

    def _wind_config(self, key: str, config: dict) -> pd.DataFrame:
        """
            Fills all wind columns
        """

        # general
        self._add_general_info(key=key)

        # sizing
        max_num = max(config["num"])
        for num in range(max_num):
            # index list indicating ownership of device
            idx_list = self._get_idx_list(key=key, num=num)

            # add indexed info
            self._add_info_indexed(keys=[key, "sizing"], config=config["sizing"],
                                   idx_list=idx_list, appendix=f"_{num}")
            # postprocessing
            # power
            self.df[f"{key}/sizing/power_{num}"] *= self.df["inflexible_load/sizing/demand_0"]
            self.df[f"{key}/sizing/power_{num}"] = self._calc_deviation(idx_list=idx_list,
                                                                        vals=self.df[f"{key}/sizing/power_{num}"],
                                                                        distr=config["sizing"]["power_deviation"],
                                                                        method="relative")
            self.df[f"{key}/sizing/power_{num}"] = self._round_to_nth_digit(vals=self.df[f"{key}/sizing/power_{num}"],
                                                                            n=self.n_digits)
            # file
            self.df[f"{key}/sizing/file_{num}"] = self._pick_files(list_type=self.df[f"{key}/sizing/file_{num}"],
                                                                   device=f"{key}",
                                                                   input_path=os.path.join(self.input_path, key))

        # forecast
        self._add_info_simple(keys=[key, "fcast"], config=config["fcast"])

        # quality
        self.df[f"{key}/quality"] = config["quality"]

        return self.df

    def _wind_grid(self, key: str, config: dict, **kwargs) -> pd.DataFrame:

        # Get all the kwargs
        from_config_if_empty = kwargs.get('from_config_if_empty', False)

        # Check if file contains the plant type (count > 0), if not use the config file to generate it
        if from_config_if_empty and self.sgen['sgen_type'].value_counts()[key] == 0:
            self._wind_config(key=key, config=config)
            return self.df

        # Drop all rows that do not contain the plant type and set the index to the owner
        df = self.sgen[self.sgen['plant_type'] == key].set_index('owner', drop=False)

        # Check if there are any pv plants, if not set all owners to 0 and return
        if len(df) == 0:
            self.df[f"{key}/owner"] = 0
            self.df[f"{key}/num"] = 0
            return self.df

        # Check if there is more than one plant per agent
        if df.index.duplicated().any():
            raise NotImplementedError(f"More than one {key} per agent is not implemented yet. "
                                      f"Combine the {key} into one. "
                                      f"Aborting scenario creation...")

        # general
        self.df[f"{key}/num"] = self.df.index.map(df['owner'].value_counts()).fillna(0).astype('Int64')
        self.df[f"{key}/owner"] = (self.df[f"{key}/num"] > 0).fillna(0).astype('Int64')  # all agents that have pv
        # note: always taken from config
        self.df[f"{key}/has_submeter"] = self.config[f"{key}"]["has_submeter"]

        # sizing (all parameters that can be indexed)
        for num in range(max(self.df[f"{key}/num"])):  # Currently only one plant per agent is supported
            # Match the power with the power specified in sgen sheet
            self.df[f"{key}/sizing/power_{num}"] = (self.df.index.map(df['power']) * 1e6).astype('Int64')

            # Check if file column exists
            if 'file' in df and not df['file'].isnull().all():
                # Fill rows with values from sgen sheet
                self.df[f"{key}/sizing/file_{num}"] = self.df.index.map(df['file'])
            # If file column does not exist, check if height columns exist and all rows are filled
            elif 'height' in df and not df['height'].isnull().any():
                # TODO: Include height in the wind power calculation (add to config_agents)
                # Fill height from sgen sheet
                # self.df[f"{key}/sizing/height_{num}"] = self.df.index.map(df['height'])
                # Pick random specs file (> num as num starts at 0)
                self.df[f"{key}/sizing/file_{num}"].loc[self.df[f"{key}/num"] > num] = 'specs'
                self.df[f"{key}/sizing/file_{num}"] = self._pick_files(list_type=self.df[f"{key}/sizing/file_{num}"],
                                                                       device=f"{key}",
                                                                       input_path=os.path.join(self.input_path, key))
            # If file column does not exist, pick random timeseries file
            else:
                # Pick random timeseries file (> num as num starts at 0)
                self.df[f"{key}/sizing/file_{num}"].loc[self.df[f"{key}/num"] > num] = 'timeseries'
                self.df[f"{key}/sizing/file_{num}"] = self._pick_files(list_type=self.df[f"{key}/sizing/file_{num}"],
                                                                       device=f"{key}",
                                                                       input_path=os.path.join(self.input_path, key))
                # Assign standard height since they do not matter if no file is specified
                # self.df[f"{key}/sizing/height_{num}"] = 0

            # Make all plants controllable
            self.df[f"{key}/sizing/controllable_{num}"] = True

            # forecast
        self._add_info_simple(keys=[key, "fcast"], config=config["fcast"])

        # quality
        self.df[f"{key}/quality"] = config["quality"]

        return self.df

    def fill_fixed_gen(self, **kwargs) -> pd.DataFrame:
        """
            Fills all fixed_gen columns
        """

        # Key in the config file
        key = "fixed_gen"

        # Get the config for the key
        config = self.config[f"{key}"]

        if self.method == 'config':
            self.df = self._fixed_gen_config(key=key, config=config)
        elif self.method == 'grid':
            self.df = self._fixed_gen_grid(key=key, config=config, **kwargs)
        else:
            raise NotImplementedError(f"The method '{self.method}' is not implemented yet. "
                                      f"Aborting scenario creation...")

        return self.df

    def _fixed_gen_config(self, key: str, config: dict) -> pd.DataFrame:
        """
            Fills all fixed_gen columns
        """

        # general
        self._add_general_info(key=key)

        # sizing
        max_num = max(config["num"])
        for num in range(max_num):
            # index list indicating ownership of device
            idx_list = self._get_idx_list(key=key, num=num)

            # add indexed info
            self._add_info_indexed(keys=[key, "sizing"], config=config["sizing"],
                                   idx_list=idx_list, appendix=f"_{num}")
            # postprocessing
            # power
            self.df[f"{key}/sizing/power_{num}"] *= self.df["inflexible_load/sizing/demand_0"]
            self.df[f"{key}/sizing/power_{num}"] = self._calc_deviation(idx_list=idx_list,
                                                                        vals=self.df[f"{key}/sizing/power_{num}"],
                                                                        distr=config["sizing"]["power_deviation"],
                                                                        method="relative")
            self.df[f"{key}/sizing/power_{num}"] = self._round_to_nth_digit(vals=self.df[f"{key}/sizing/power_{num}"],
                                                                            n=self.n_digits)
            # file
            self.df[f"{key}/sizing/file_{num}"] = self._pick_files(list_type=self.df[f"{key}/sizing/file_{num}"],
                                                                   device=f"{key}",
                                                                   input_path=os.path.join(self.input_path, key))

        # forecast
        self._add_info_simple(keys=[key, "fcast"], config=config["fcast"])

        # quality
        self.df[f"{key}/quality"] = config["quality"]

        return self.df

    def _fixed_gen_grid(self, key: str, config: dict, **kwargs) -> pd.DataFrame:

        # Get all the kwargs
        from_config_if_empty = kwargs.get('from_config_if_empty', False)

        # Check if file contains the plant type (count > 0), if not use the config file to generate it
        if from_config_if_empty and self.sgen['sgen_type'].value_counts()[key] == 0:
            self._wind_config(key=key, config=config)
            return self.df

        # Drop all rows that do not contain the plant type and set the index to the owner
        df = self.sgen[self.sgen['plant_type'] == key].set_index('owner', drop=False)

        # Check if there are any pv plants, if not set all owners to 0 and return
        if len(df) == 0:
            self.df[f"{key}/owner"] = 0
            return self.df

        # Check if there is more than one plant per agent
        if df.index.duplicated().any():
            raise NotImplementedError(f"More than one {key} per agent is not implemented yet. "
                                      f"Combine the {key} into one. "
                                      f"Aborting scenario creation...")

        # general
        self.df[f"{key}/num"] = self.df.index.map(df['owner'].value_counts()).fillna(0).astype('Int64')
        self.df[f"{key}/owner"] = (self.df[f"{key}/num"] > 0).fillna(0).astype('Int64')  # all agents that have pv
        # note: always taken from config
        self.df[f"{key}/has_submeter"] = self.config[f"{key}"]["has_submeter"]

        # sizing (all parameters that can be indexed)
        for num in range(max(self.df[f"{key}/num"])):  # Currently only one plant per agent is supported
            # Match the power with the power specified in sgen sheet
            self.df[f"{key}/sizing/power_{num}"] = (self.df.index.map(df['power']) * 1e6).astype('Int64')

            # Check if file column exists
            if 'file' in df and not df['file'].isnull().all():
                # Fill rows with values from sgen sheet
                self.df[f"{key}/sizing/file_{num}"] = self.df.index.map(df['file'])
            # If file column does not exist, pick random timeseries file
            else:
                # Pick random timeseries file (> num as num starts at 0)
                self.df[f"{key}/sizing/file_{num}"].loc[self.df[f"{key}/num"] > num] = 'timeseries'
                self.df[f"{key}/sizing/file_{num}"] = self._pick_files(list_type=self.df[f"{key}/sizing/file_{num}"],
                                                                       device=f"{key}",
                                                                       input_path=os.path.join(self.input_path, key))

            # Make all plants controllable
            self.df[f"{key}/sizing/controllable_{num}"] = True

            # forecast
        self._add_info_simple(keys=[key, "fcast"], config=config["fcast"])

        # quality
        self.df[f"{key}/quality"] = config["quality"]

        return self.df

    def fill_ev(self, **kwargs) -> pd.DataFrame:
        """
            Fills all ev columns
        """

        # Key in the config file
        key = "ev"

        # Get the config for the key
        config = self.config[f"{key}"]

        if self.method == 'config':
            self._ev_config(key=key, config=config)
        elif self.method == 'grid':
            self._ev_grid(key=key, config=config, **kwargs)
        else:
            raise NotImplementedError(f"The method '{self.method}' is not implemented yet. "
                                      f"Aborting scenario creation...")

        return self.df

    def _ev_config(self, key: str, config: dict) -> pd.DataFrame:
        """
            Fills all ev columns
        """

        # general
        self._add_general_info(key=key)

        # sizing
        max_num = max(config["num"])
        for num in range(max_num):
            # index list indicating ownership of device
            idx_list = self._get_idx_list(key=key, num=num)

            # sizing
            self._add_info_indexed(keys=[key, "sizing"], config=config["sizing"],
                                   idx_list=idx_list, appendix=f"_{num}")
            # postprocessing
            # file
            self.df[f"{key}/sizing/file_{num}"] = self._pick_files(list_type=self.df[f"{key}/sizing/file_{num}"],
                                                                   device=f"{key}",
                                                                   input_path=os.path.join(self.input_path, key))

            # things only necessary to add once
            if num == 0:
                # charging scheme
                self._add_info_indexed(keys=[key, "charging_scheme"], config=config["charging_scheme"],
                                       idx_list=idx_list)

        # forecast
        self._add_info_simple(keys=[key, "fcast"], config=config["fcast"])

        # quality
        self.df[f"{key}/quality"] = config["quality"]

        return self.df

    def _ev_grid(self, key: str, config: dict, **kwargs) -> pd.DataFrame:

        # Get all the kwargs
        from_config_if_empty = kwargs.get('from_config_if_empty', False)

        # Drop all rows that do not contain the load type and set the index to the owner
        df = self.load[self.load['load_type'] == key].set_index('owner', drop=False)

        # Check if file contains the plant type (load > 0), if not use the config file to generate it
        if from_config_if_empty and df['load_type'].value_counts().get(key, 0) == 0:
            self._ev_config(key=key, config=config)
            return self.df

        # Check if there are any hp plants, if not set all owners to 0 and return
        if len(df) == 0:
            self.df[f"{key}/owner"] = 0
            return self.df

        # Check if there is more than one plant per agent
        if df.index.duplicated().any():
            raise NotImplementedError(f"More than one {key} per agent is not implemented yet. "
                                      f"Combine the {key} into one. "
                                      f"Aborting scenario creation...")

        # general
        self.df[f"{key}/num"] = self.df.index.map(df['owner'].value_counts()).fillna(0).astype('Int64')
        self.df[f"{key}/owner"] = (self.df[f"{key}/num"] > 0).fillna(0).astype(
            'Int64')  # all agents that have plant type
        # note: always taken from config
        self.df[f"{key}/has_submeter"] = self.config[f"{key}"]["has_submeter"]

        # sizing
        for num in range(max(self.df[f"{key}/num"])):  # currently only one device per agent is supported
            self.df[f"{key}/sizing/file_{num}"] = self.df.index.map(df['file_add'])
            self.df[f"{key}/sizing/capacity_{num}"] = (self.df.index.map(df['capacity']) * 1e6).astype('Int64')
            self.df[f"{key}/sizing/consumption_{num}"] = (self.df.index.map(df['consumption']) * 1e6).astype('Int64')
            self.df[f"{key}/sizing/charging_home_{num}"] = (self.df.index.map(df['charging_home']) * 1e6).astype(
                'Int64')
            self.df[f"{key}/sizing/charging_AC_{num}"] = (self.df.index.map(df['charging_ac']) * 1e6).astype('Int64')
            self.df[f"{key}/sizing/charging_DC_{num}"] = (self.df.index.map(df['charging_dc']) * 1e6).astype('Int64')
            self.df[f"{key}/sizing/charging_efficiency_{num}"] = self.df.index.map(df['efficiency'])
            self.df[f"{key}/sizing/soc_{num}"] = self.df.index.map(df['soc'])
            self.df[f"{key}/sizing/v2g_{num}"] = self.df.index.map(df['v2g'])
            self.df[f"{key}/sizing/v2h_{num}"] = self.df.index.map(df['v2h'])

        # quality
        self.df[f"{key}/quality"] = config["quality"]

        return self.df

    def fill_battery(self, **kwargs) -> pd.DataFrame:
        """
            Fills all battery columns
        """

        # Key in the config file
        key = "battery"

        # Get the config for the key
        config = self.config[f"{key}"]

        if self.method == 'config':
            self.df = self._battery_config(key=key, config=config)
        elif self.method == 'grid':
            self.df = self._battery_grid(key=key, config=config, **kwargs)
        else:
            raise NotImplementedError(f"The method '{self.method}' is not implemented yet. "
                                      f"Aborting scenario creation...")

        return self.df

    def _battery_config(self, key: str, config: dict) -> pd.DataFrame:
        """
            Fills all battery columns
        """

        # general
        self._add_general_info_bat(key=key)

        # sizing
        max_num = max(config["num"])
        for num in range(max_num):
            # index list indicating ownership of device
            idx_list = self._get_idx_list(key=key, num=num)

            # add indexed info
            self._add_info_indexed(keys=[key, "sizing"], config=config["sizing"], idx_list=idx_list,
                                   appendix=f"_{num}")
            # postprocessing
            # power
            self.df[f"{key}/sizing/power_{num}"] *= self.df["inflexible_load/sizing/demand_0"] / 1e3
            self.df[f"{key}/sizing/power_{num}"] = self._round_to_nth_digit(
                vals=self.df[f"{key}/sizing/power_{num}"], n=2)
            # capacity
            self.df[f"{key}/sizing/capacity_{num}"] *= self.df["inflexible_load/sizing/demand_0"] / 1e3
            self.df[f"{key}/sizing/capacity_{num}"] = self._round_to_nth_digit(
                vals=self.df[f"{key}/sizing/capacity_{num}"], n=2)

        # quality
        self.df[f"{key}/quality"] = str(config["quality"])

        return self.df

    def _battery_grid(self, key: str, config: dict, **kwargs) -> pd.DataFrame:

        # Get all the kwargs
        from_config_if_empty = kwargs.get('from_config_if_empty', False)

        # Check if file contains the plant type (count > 0), if not use the config file to generate it
        if from_config_if_empty and self.sgen['sgen_type'].value_counts()[key] == 0:
            self._battery_config(key=key, config=config)
            return self.df

        # Drop all rows that do not contain the plant type and set the index to the owner
        df = self.sgen[self.sgen['plant_type'] == key].set_index('owner', drop=False)

        # Check if there are any pv plants, if not set all owners to 0 and return
        if len(df) == 0:
            self.df[f"{key}/owner"] = 0
            return self.df

        # Check if there is more than one plant per agent
        if df.index.duplicated().any():
            raise NotImplementedError(f"More than one {key} per agent is not implemented yet. "
                                      f"Combine the {key} into one. "
                                      f"Aborting scenario creation...")

        # general
        self.df[f"{key}/num"] = self.df.index.map(df['owner'].value_counts()).fillna(0).astype('Int64')
        self.df[f"{key}/owner"] = (self.df[f"{key}/num"] > 0).fillna(0).astype('Int64')  # all agents that have pv
        # note: always taken from config
        self.df[f"{key}/has_submeter"] = self.config[f"{key}"]["has_submeter"]

        # sizing (all parameters that can be indexed)
        for num in range(max(self.df[f"{key}/num"])):  # Currently only one plant per agent is supported
            # Match the power with the power specified in sgen sheet
            self.df[f"{key}/sizing/power_{num}"] = (self.df.index.map(df['power']) * 1e6).astype('Int64')
            self.df[f"{key}/sizing/capacity_{num}"] = (self.df.index.map(df['capacity']) * 1e6).astype('Int64')
            self.df[f"{key}/sizing/efficiency_{num}"] = self.df.index.map(df['efficiency'])
            self.df[f"{key}/sizing/soc_{num}"] = self.df.index.map(df['soc'])
            self.df[f"{key}/sizing/g2b_{num}"] = self.df.index.map(df['g2b'])
            self.df[f"{key}/sizing/b2g_{num}"] = self.df.index.map(df['b2g'])

        # quality
        self.df[f"{key}/quality"] = config["quality"]

        return self.df

    def fill_mpc(self):
        """
            Fills all battery columns
        """
        key = "mpc"
        config = self.config[f"{key}"]

        # general
        self._add_info_simple(keys=[key], config=config)

    def fill_market_agent(self):
        """
            Fills all battery columns
        """
        key = "market_agent"
        config = self.config[f"{key}"]

        # general
        self._add_info_random(keys=[key], config=config)

    def fill_meter(self):
        """
            Fills all battery columns
        """
        key = "meter"
        config = self.config[f"{key}"]

        # general
        self._add_info_simple(keys=[key], config=config)

    def _get_idx_list(self, key: str, num: int) -> list:
        """creates the index list for the given run"""

        # Check who owns the device
        list_owner = np.multiply(np.array(self.df[f"{key}/num"] - (1 + num) >= 0), 1)
        list_owner = [np.nan if elem == 0 else elem for elem in list_owner]

        # Return index list based on ownership
        idx_list = np.multiply(list_owner, self.idx_list)

        return [int(elem) if not np.isnan(elem) else np.nan for elem in idx_list]

    def _add_general_info(self, key: str) -> None:

        # fields that exist for all plants
        self.df[f"{key}/owner"] = self._gen_list_from_idx_list(idx_list=self.idx_list,
                                                               distr=self.config[f"{key}"]["share"])
        self.df[f"{key}/owner"] = self._gen_idx_bool_list(weight_list=self.df[f"{key}/owner"])
        self.df[f"{key}/num"] = self._gen_list_from_idx_list(idx_list=self.idx_list,
                                                             distr=self.config[f"{key}"]["num"])
        self.df[f"{key}/num"] *= self.df[f"{key}/owner"]
        self.df[f"{key}/has_submeter"] = self.config[f"{key}"]["has_submeter"]

    def _add_general_info_bat(self, key: str):

        # find all potential owners of a battery system dependent on type
        # note: this setup considers the different dependencies for each type and loops through each separately
        agent_types = self.config["general"]["parameters"]["type"]
        list_owner = [0] * self.num
        list_num = [0] * self.num
        for idx, agent_type in enumerate(agent_types):
            # get all agents of given type
            list_type = list(self.df["general/parameters/type"] == agent_type)
            plants = self.config[f"{key}"]["share_dependent_on"][idx] + ["inflexible_load"]
            # check which agents of that type have the dependent plants
            for device in plants:
                list_type = [ltype * lowner for ltype, lowner in zip(list_type, self.df[f"{device}/owner"])]
            # create list of owners and their number of plants and add them to the lists
            temp_owner = self._gen_dep_bool_list(list_bool=list_type,
                                                 share_ones=self.config[f"{key}"]["share"][idx])
            temp_num = self._gen_dep_num_list(owner_list=temp_owner,
                                              distr=[self.config[f"{key}"]["num"][idx]])
            list_owner = [lowner + towner for lowner, towner in zip(list_owner, temp_owner)]
            list_num = [lnum + tnum for lnum, tnum in zip(list_num, temp_num)]

            self.df[f"{key}/owner"] = list_owner
            self.df[f"{key}/num"] = list_num
            self.df[f"{key}/has_submeter"] = str(self.config[f"{key}"]["has_submeter"])


class Industry(Agents):
    """
        Sets up industry agents. Inherits from Agents class.

        Mainly used for excel file creation. Afterwards Sfh class creates the individual agents.
    """

    def __init__(self, input_path: str, config: ordereddict, config_path: str, scenario_path: str, config_root: str):

        # Call the init method of the parent class
        super().__init__(config_path, input_path, scenario_path, config_root)

        # Define agent type
        self.type = 'industry'

        # Path of the input file
        self.input_path = os.path.join(input_path, 'agents', self.type)

        # Config file
        self.config = config

        # Grid information (if applicable)
        self.grid = None
        self.bus = None  # bus sheet containing only the bus information of the agent type
        self.load = None  # load sheet containing only the load information of the agent type
        self.agents = None  # load sheet but limited to all agents, i.e. all inflexible_loads
        self.sgen = None  # sgen sheet containing only the sgen information of the agent type

        # Creation method
        self.method = None

        # Number of agents
        self.num = 0

        # Dataframe containing all information
        self.df = None

        # Index list that is adhered to throughout the creation process to ensure correct order
        self.idx_list = None  # gets created in create_general()

        # Misc
        self.n_digits = 4  # number of digits values get rounded to in respective value column

    def create_df_from_config(self) -> pd.DataFrame:
        """
            Function to create the dataframe that makes the Excel sheet
        """

        # Get the number of agents and set the method
        self.num = self.config["general"]["number_of"]
        self.method = 'config'

        # Create the overall dataframe structure for the worksheet
        self.create_df_structure()

        # Fill the general information in dataframe
        self.fill_general()

        # Fill the inflexible load information in dataframe
        self.fill_inflexible_load()

        # Fill the flexible load information in dataframe
        self.fill_flexible_load()

        # Fill the pv information in dataframe
        self.fill_pv()

        # Fill the wind information in dataframe
        self.fill_wind()

        # Fill the fixed generation information in dataframe
        self.fill_fixed_gen()

        # Fill the electric vehicle information in dataframe
        self.fill_ev()

        # Fill the battery information in dataframe
        self.fill_battery()

        # Fill the model predictive controller information in dataframe
        self.fill_mpc()

        # Fill the market agent information in dataframe
        self.fill_market_agent()

        # Fill the metering information in dataframe
        self.fill_meter()

        return self.df

    def create_df_from_grid(self, grid: dict, fill_from_config: bool = False, **kwargs) -> pd.DataFrame:

        # Load the grid information
        self.grid = grid

        # Load the bus sheet
        self.bus = self.grid['bus']

        # Get the rows in the load sheet of the agent type
        self.load = self.grid['load'][self.grid['load']['agent_type'] == self.type]

        # The agents are all the buses that have an inflexible load
        self.agents = self.load[self.load['load_type'] == 'inflexible_load']

        # Get the rows in the sgen sheet that the owners in the owners column match with the index in the load sheet
        self.sgen = self.grid['sgen'][self.grid['sgen']['owner'].isin(self.load.index)]

        # Get the number of agents and set the method
        self.num = self.get_num_from_grid(self.grid['load'], self.type)
        self.method = 'grid'

        # Create the overall dataframe structure for the worksheet
        self.create_df_structure()

        # Fill the general information in dataframe
        self.fill_general()

        # Fill the inflexible load information in dataframe
        self.fill_inflexible_load(**kwargs)

        # Fill the flexible load information in dataframe (can only be added through config)
        if fill_from_config:
            self.fill_flexible_load()

        # Fill the pv information in dataframe
        self.fill_pv(**kwargs)

        # Fill the wind information in dataframe
        self.fill_wind(**kwargs)

        # Fill the fixed generation information in dataframe
        self.fill_fixed_gen(**kwargs)

        # Fill the electric vehicle information in dataframe
        self.fill_ev(**kwargs)

        # Fill the battery information in dataframe
        self.fill_battery(**kwargs)

        # Fill the model predictive controller information in dataframe
        self.fill_mpc()

        # Fill the market agent information in dataframe
        self.fill_market_agent()

        # Fill the metering information in dataframe
        self.fill_meter()

        return self.df

    def create_df_structure(self):
        """
            Function to create the dataframe structure with the respective columns
        """
        # Go through file and create the columns for the ctss worksheet
        columns = ordereddict()
        for key, _ in self.config.items():
            cols = self.make_list_from_nested_dict(self.config[key], add_string=key)
            # Adjust the columns from "general"
            if key == "general":
                cols[0] = f"{key}/agent_id"
                cols[-1] = f"{key}/market_participant"
                del cols[4]
                del cols[1]
                cols.insert(1, f"{key}/name")
                cols.insert(2, f"{key}/comment")
                cols.insert(3, f"{key}/bus")
            # Adjust the columns from "inflexible_load"
            elif key == "inflexible_load":
                cols[0] = f"{key}/owner"
                cols[4] = f"{key}/sizing/file"
                max_num = max(self.config[key]["num"])
                cols = cols[:3] + self.repeat_columns(columns=cols[3:5], num=max_num) + cols[5:]
            # Adjust the columns from "flexible_load"
            elif key == "flexible_load":
                cols[0] = f"{key}/owner"
                cols[4] = f"{key}/sizing/file"
                max_num = max(self.config[key]["num"])
                cols = cols[:3] + self.repeat_columns(columns=cols[3:6], num=max_num) + cols[6:]
            # Adjust the columns from "pv"
            elif key == "pv":
                cols[0] = f"{key}/owner"
                del cols[4]
                max_num = max(self.config[key]["num"])
                cols = cols[:3] + self.repeat_columns(columns=cols[3:8], num=max_num) + cols[8:]
            # Adjust the columns from "wind"
            elif key == "wind":
                cols[0] = f"{key}/owner"
                del cols[4]
                max_num = max(self.config[key]["num"])
                cols = cols[:3] + self.repeat_columns(columns=cols[3:6], num=max_num) + cols[6:]
            # Adjust the columns from "fixed_gen"
            elif key == "fixed_gen":
                cols[0] = f"{key}/owner"
                del cols[4]
                max_num = max(self.config[key]["num"])
                cols = cols[:3] + self.repeat_columns(columns=cols[3:6], num=max_num) + cols[6:]
            # Adjust the columns from "ev"
            elif key == "ev":
                cols[0] = f"{key}/owner"
                max_num = max(self.config[key]["num"])
                cols = cols[:3] + self.repeat_columns(columns=cols[3:13], num=max_num) + cols[13:]
            # Adjust the columns from "battery"
            elif key == "battery":
                cols[0] = f"{key}/owner"
                del cols[1]
                max_num = max(self.config[key]["num"])
                cols = cols[:3] + self.repeat_columns(columns=cols[3:-1], num=max_num) + [cols[-1]]
            # All columns that do not need to be adjusted
            elif key in ["mpc", "market_agent", "meter"]:
                pass
            else:
                raise NotImplementedError(
                    f"The configuration file contains a key word ('{key}') that has not been configured in "
                    "the Sfhs class yet. Aborting scenario creation...")

            # Add the columns to the dictionary
            columns[key] = cols

        # Combine all separate lists into one for the dataframe
        cols_df = []
        for idx, cols in columns.items():
            cols_df += cols

        # Create dataframe with responding columns
        if self.method == 'config':
            # normal indexing
            self.df = pd.DataFrame(index=range(self.num), columns=cols_df)
        elif self.method == 'grid':
            # indexing matches the load sheet (all rows that are empty in owner as those are EVs and HPs)
            self.df = pd.DataFrame(index=self.agents.index, columns=cols_df)
        else:
            raise NotImplementedError(f"The method '{self.method}' has not been implemented yet. "
                                      f"Aborting scenario creation...")

        return self.df

    def fill_general(self):
        """
            Fills all general columns
        """
        key = "general"
        config = self.config[f"{key}"]

        # general
        self.df[f"{key}/agent_id"] = self._gen_new_ids(n=self.num)
        self.idx_list = self._gen_idx_list_from_distr(n=self.num,
                                                      distr=config["parameters"]["distribution"])

        # parameters
        # add indexed info
        self._add_info_indexed(keys=[key, "parameters"], config=config["parameters"], idx_list=self.idx_list)
        # postprocessing
        # area
        self.df[f"{key}/parameters/area"] = self._calc_deviation(idx_list=self.idx_list,
                                                                 vals=self.df[f"{key}/parameters/area"],
                                                                 distr=config["parameters"]["area_deviation"],
                                                                 method="relative")
        self.df[f"{key}/parameters/area"] = self._round_to_nth_digit(
            vals=self.df[f"{key}/parameters/area"], n=self.n_digits)

        # forecast
        self.df[f"{key}/fcast_retraining_frequency"] = config["fcast_retraining_frequency"]

        # market participation
        self.df[f"{key}/market_participant"] = self._gen_rand_bool_list(n=self.num,
                                                                        share_ones=config["market_participant_share"])

        # If the method is grid, fill the name, comment, bus and type columns from grid file
        if self.method == 'config':
            self.df = self._general_config(key=key)
        elif self.method == 'grid':
            self.df = self._general_grid(key=key)
        else:
            raise NotImplementedError(f"The method '{self.method}' is not implemented yet. "
                                      f"Aborting scenario creation...")

        return self.df

    def _general_config(self, key: str) -> pd.DataFrame:
        # TODO: In the future this will need to assign a bus from the artificial grid
        return self.df

    def _general_grid(self, key: str) -> pd.DataFrame:
        self.df[f"{key}/name"] = self.agents["name"]
        self.df[f"{key}/bus"] = self.agents["bus"]
        self.df[f"{key}/parameters/type"] = self.agents['sub_type']

        return self.df

    def fill_inflexible_load(self, **kwargs) -> pd.DataFrame:
        """
            Fills all inflexible_load columns
        """

        # Key in the config file
        key = "inflexible_load"

        # Get the config for the key
        config = self.config[f"{key}"]

        if self.method == 'config':
            self.df = self._inflexible_load_config(key=key, config=config)
        elif self.method == 'grid':
            self.df = self._inflexible_load_grid(key=key, config=config, **kwargs)
        else:
            raise NotImplementedError(f"The method '{self.method}' is not implemented yet. "
                                      f"Aborting scenario creation...")

        return self.df

    def _inflexible_load_config(self, key: str, config: dict) -> pd.DataFrame:
        """
            Fills all inflexible_load columns
        """

        # general
        self._add_general_info(key=key)

        # sizing
        max_num = max(config["num"])
        for num in range(max_num):
            # index list indicating ownership of device
            idx_list = self._get_idx_list(key=key, num=num)

            # add indexed info
            self._add_info_indexed(keys=[key, "sizing"], config=config["sizing"],
                                   idx_list=idx_list, appendix=f"_{num}")
            # postprocessing
            # power
            self.df[f"{key}/sizing/demand_{num}"] *= self.df["general/parameters/area"]
            self.df[f"{key}/sizing/demand_{num}"] = self._calc_deviation(idx_list=idx_list,
                                                                         vals=self.df[f"{key}/sizing/demand_{num}"],
                                                                         distr=config["sizing"]["demand_deviation"],
                                                                         method="relative")
            self.df[f"{key}/sizing/demand_{num}"] = self._round_to_nth_digit(
                vals=self.df[f"{key}/sizing/demand_{num}"], n=self.n_digits)
            # file
            self.df[f"{key}/sizing/file_{num}"] = self._pick_files(list_type=self.df["general/parameters/type"],
                                                                   device=key,
                                                                   input_path=os.path.join(self.input_path, key),
                                                                   idx_type=0)

        # forecast
        self._add_info_simple(keys=[key, "fcast"], config=config["fcast"])

        return self.df

    def _inflexible_load_grid(self, key: str, config: dict, **kwargs) -> pd.DataFrame:
        """adds the inflexible load from the grid file"""

        # Get all the kwargs
        from_config_if_empty = kwargs.get('from_config_if_empty', False)

        # Drop all rows that do not contain the load type
        df = self.load[self.load['load_type'] == key]

        # Check if file contains the plant type (load > 0), if not use the config file to generate it
        if from_config_if_empty and df['load_type'].value_counts().get(key, 0) == 0:
            self._inflexible_load_config(key=key, config=config)
            return self.df

        # general
        self.df[f"{key}/owner"] = (df['demand'] > 0).astype(int)
        self.df[f"{key}/num"] = self.df[f"{key}/owner"]  # equals owner as only one inflexible load per agent
        # note: always taken from config
        self.df[f"{key}/has_submeter"] = self.config[f"{key}"]["has_submeter"]

        # sizing
        for num in range(max(self.df[f"{key}/num"])):  # currently only one device per agent is supported
            # Get demand from load sheet
            self.df[f"{key}/sizing/demand_{num}"] = np.floor(pd.to_numeric(df['demand'] * 1e6, errors='coerce')).astype(
                'Int64')
            # (df['demand'] * 1e6).astype('Int64')
            # Check if file column is empty and fill it with the closest file if so
            if df['file'].isnull().all():
                # file
                self.df[f"{key}/sizing/file_{num}"] = self._pick_files(list_type=self.df["general/parameters/type"],
                                                                       device=key,
                                                                       input_path=os.path.join(self.input_path, key),
                                                                       idx_type=0)
            else:
                self.df[f"{key}/sizing/file_{num}"] = df['file']

        # forecast
        self._add_info_simple(keys=[key, "fcast"], config=config["fcast"])

        return self.df

    def fill_flexible_load(self):
        """
            Fills all flexible_load columns
        """
        key = "flexible_load"
        config = self.config[f"{key}"]

        # general
        self._add_general_info(key=key)

        # sizing
        max_num = max(config["num"])
        for num in range(max_num):
            # index list indicating ownership of device
            idx_list = self._get_idx_list(key=key, num=num)

            # add indexed info
            self._add_info_indexed(keys=[key, "sizing"], config=config["sizing"],
                                   idx_list=idx_list, appendix=f"_{num}")
            # postprocessing
            # power
            self.df[f"{key}/sizing/demand_{num}"] *= self.df["general/parameters/area"]
            self.df[f"{key}/sizing/demand_{num}"] = self._calc_deviation(idx_list=idx_list,
                                                                         vals=self.df[f"{key}/sizing/demand_{num}"],
                                                                         distr=config["sizing"]["demand_deviation"],
                                                                         method="relative")
            self.df[f"{key}/sizing/demand_{num}"] = self._round_to_nth_digit(
                vals=self.df[f"{key}/sizing/demand_{num}"], n=self.n_digits)
            # file
            self.df[f"{key}/sizing/file_{num}"] = self._pick_files(list_type=self.df["general/parameters/type"],
                                                                   device=key,
                                                                   input_path=os.path.join(self.input_path, key),
                                                                   idx_type=0)

        # forecast
        self._add_info_simple(keys=[key, "fcast"], config=config["fcast"])

    def fill_pv(self, **kwargs) -> pd.DataFrame:
        """
            Fills all pv columns
        """

        # Key in the config file
        key = "pv"

        # Get the config for the key
        config = self.config[f"{key}"]

        if self.method == 'config':
            self.df = self._pv_config(key=key, config=config)
        elif self.method == 'grid':
            self.df = self._pv_grid(key=key, config=config, **kwargs)
        else:
            raise NotImplementedError(f"The method '{self.method}' is not implemented yet. "
                                      f"Aborting scenario creation...")

        return self.df

    def _pv_config(self, key: str, config: dict) -> pd.DataFrame:
        """
            Fills all pv columns
        """

        # general
        self._add_general_info(key=key)

        # sizing
        max_num = max(config["num"])
        for num in range(max_num):
            # index list indicating ownership of device
            idx_list = self._get_idx_list(key=key, num=num)

            # add indexed info
            self._add_info_indexed(keys=[key, "sizing"], config=config["sizing"],
                                   idx_list=idx_list, appendix=f"_{num}")
            # postprocessing
            # power
            self.df[f"{key}/sizing/power_{num}"] *= self.df["inflexible_load/sizing/demand_0"]
            self.df[f"{key}/sizing/power_{num}"] = self._calc_deviation(idx_list=idx_list,
                                                                        vals=self.df[f"{key}/sizing/power_{num}"],
                                                                        distr=config["sizing"]["power_deviation"],
                                                                        method="relative")
            self.df[f"{key}/sizing/power_{num}"] = self._round_to_nth_digit(vals=self.df[f"{key}/sizing/power_{num}"],
                                                                            n=self.n_digits)
            # file
            self.df[f"{key}/sizing/file_{num}"] = self._pick_files(list_type=self.df[f"{key}/sizing/file_{num}"],
                                                                   device=f"{key}",
                                                                   input_path=os.path.join(self.input_path, key))

        # forecast
        self._add_info_simple(keys=[key, "fcast"], config=config["fcast"])

        # quality
        self.df[f"{key}/quality"] = config["quality"]

        return self.df

    def _pv_grid(self, key: str, config: dict, **kwargs) -> pd.DataFrame:
        """adds the pv plants from the grid file"""

        # Get all the kwargs
        from_config_if_empty = kwargs.get('from_config_if_empty', False)

        # Check if file contains the plant type (count > 0), if not use the config file to generate it
        if from_config_if_empty and self.sgen['sgen_type'].value_counts()[key] == 0:
            self._pv_config(key=key, config=config)
            return self.df

        # Drop all rows that do not contain the plant type and set the index to the owner
        df = self.sgen[self.sgen['plant_type'] == key].set_index('owner', drop=False)

        # Check if there are any pv plants, if not set all owners to 0 and return
        if len(df) == 0:
            self.df[f"{key}/owner"] = 0
            return self.df

        # Check if there is more than one plant per agent
        if df.index.duplicated().any():
            raise NotImplementedError(f"More than one {key} per agent is not implemented yet. "
                                      f"Combine the {key} into one. "
                                      f"Aborting scenario creation...")

        # general
        self.df[f"{key}/num"] = self.df.index.map(df['owner'].value_counts()).fillna(0).astype('Int64')
        self.df[f"{key}/owner"] = (self.df[f"{key}/num"] > 0).fillna(0).astype('Int64')  # all agents that have pv
        # note: always taken from config
        self.df[f"{key}/has_submeter"] = self.config[f"{key}"]["has_submeter"]

        # sizing (all parameters that can be indexed)
        for num in range(max(self.df[f"{key}/num"])):  # Currently only one pv per agent is supported
            # Match the power with the power specified in sgen sheet
            self.df[f"{key}/sizing/power_{num}"] = (self.df.index.map(df['power']) * 1e6).astype('Int64')

            # Check if file column exists
            if 'file' in df and not df['file'].isnull().all():
                # Fill rows with values from sgen sheet
                self.df[f"{key}/sizing/file_{num}"] = self.df.index.map(df['file'])
                self.df[f"{key}/sizing/orientation_{num}"] = self.df.index.map(df['orientation']).fillna(0)
                self.df[f"{key}/sizing/angle_{num}"] = self.df.index.map(df['angle']).fillna(0)
            # If file column does not exist, check if orientation and angle columns exist and all rows are filled
            elif 'orientation' in df and 'angle' in df \
                    and not df['orientation'].isnull().any() and not df['angle'].isnull().any():
                # Fill orientation and angle from sgen sheet
                self.df[f"{key}/sizing/orientation_{num}"] = self.df.index.map(df['orientation'])
                self.df[f"{key}/sizing/angle_{num}"] = self.df.index.map(df['angle'])
                # Pick random specs file (> num as num starts at 0)
                self.df[f"{key}/sizing/file_{num}"].loc[self.df[f"{key}/num"] > num] = 'specs'
                self.df[f"{key}/sizing/file_{num}"] = self._pick_files(list_type=self.df[f"{key}/sizing/file_{num}"],
                                                                       device=f"{key}",
                                                                       input_path=os.path.join(self.input_path, key))
            # If all three columns are not filled, pick random timeseries file
            else:
                # Pick random timeseries file (> num as num starts at 0)
                self.df[f"{key}/sizing/file_{num}"].loc[self.df[f"{key}/num"] > num] = 'timeseries'
                self.df[f"{key}/sizing/file_{num}"] = self._pick_files(list_type=self.df[f"{key}/sizing/file_{num}"],
                                                                       device=f"{key}",
                                                                       input_path=os.path.join(self.input_path, key))
                # Assign standard orientation and angle since they do not matter if no file is specified
                self.df[f"{key}/sizing/orientation_{num}"] = 0
                self.df[f"{key}/sizing/angle_{num}"] = 0

            # Make all plants controllable
            self.df[f"{key}/sizing/controllable_{num}"] = True

            # forecast
        self._add_info_simple(keys=[key, "fcast"], config=config["fcast"])

        # quality
        self.df[f"{key}/quality"] = config["quality"]

        return self.df

    def fill_wind(self, **kwargs) -> pd.DataFrame:
        """
            Fills all wind columns
        """
        # Key in the config file
        key = "wind"

        # Get the config for the key
        config = self.config[f"{key}"]

        if self.method == 'config':
            self.df = self._wind_config(key=key, config=config)
        elif self.method == 'grid':
            self.df = self._wind_grid(key=key, config=config, **kwargs)
        else:
            raise NotImplementedError(f"The method '{self.method}' is not implemented yet. "
                                      f"Aborting scenario creation...")

        return self.df

    def _wind_config(self, key: str, config: dict) -> pd.DataFrame:
        """
            Fills all wind columns
        """

        # general
        self._add_general_info(key=key)

        # sizing
        max_num = max(config["num"])
        for num in range(max_num):
            # index list indicating ownership of device
            idx_list = self._get_idx_list(key=key, num=num)

            # add indexed info
            self._add_info_indexed(keys=[key, "sizing"], config=config["sizing"],
                                   idx_list=idx_list, appendix=f"_{num}")
            # postprocessing
            # power
            self.df[f"{key}/sizing/power_{num}"] *= self.df["inflexible_load/sizing/demand_0"]
            self.df[f"{key}/sizing/power_{num}"] = self._calc_deviation(idx_list=idx_list,
                                                                        vals=self.df[f"{key}/sizing/power_{num}"],
                                                                        distr=config["sizing"]["power_deviation"],
                                                                        method="relative")
            self.df[f"{key}/sizing/power_{num}"] = self._round_to_nth_digit(vals=self.df[f"{key}/sizing/power_{num}"],
                                                                            n=self.n_digits)
            # file
            self.df[f"{key}/sizing/file_{num}"] = self._pick_files(list_type=self.df[f"{key}/sizing/file_{num}"],
                                                                   device=f"{key}",
                                                                   input_path=os.path.join(self.input_path, key))

        # forecast
        self._add_info_simple(keys=[key, "fcast"], config=config["fcast"])

        # quality
        self.df[f"{key}/quality"] = config["quality"]

        return self.df

    def _wind_grid(self, key: str, config: dict, **kwargs) -> pd.DataFrame:

        # Get all the kwargs
        from_config_if_empty = kwargs.get('from_config_if_empty', False)

        # Check if file contains the plant type (count > 0), if not use the config file to generate it
        if from_config_if_empty and self.sgen['sgen_type'].value_counts()[key] == 0:
            self._wind_config(key=key, config=config)
            return self.df

        # Drop all rows that do not contain the plant type and set the index to the owner
        df = self.sgen[self.sgen['plant_type'] == key].set_index('owner', drop=False)

        # Check if there are any pv plants, if not set all owners to 0 and return
        if len(df) == 0:
            self.df[f"{key}/owner"] = 0
            self.df[f"{key}/num"] = 0
            return self.df

        # Check if there is more than one plant per agent
        if df.index.duplicated().any():
            raise NotImplementedError(f"More than one {key} per agent is not implemented yet. "
                                      f"Combine the {key} into one. "
                                      f"Aborting scenario creation...")

        # general
        self.df[f"{key}/num"] = self.df.index.map(df['owner'].value_counts()).fillna(0).astype('Int64')
        self.df[f"{key}/owner"] = (self.df[f"{key}/num"] > 0).fillna(0).astype('Int64')  # all agents that have pv
        # note: always taken from config
        self.df[f"{key}/has_submeter"] = self.config[f"{key}"]["has_submeter"]

        # sizing (all parameters that can be indexed)
        for num in range(max(self.df[f"{key}/num"])):  # Currently only one plant per agent is supported
            # Match the power with the power specified in sgen sheet
            self.df[f"{key}/sizing/power_{num}"] = (self.df.index.map(df['power']) * 1e6).astype('Int64')

            # Check if file column exists
            if 'file' in df and not df['file'].isnull().all():
                # Fill rows with values from sgen sheet
                self.df[f"{key}/sizing/file_{num}"] = self.df.index.map(df['file'])
            # If file column does not exist, check if height columns exist and all rows are filled
            elif 'height' in df and not df['height'].isnull().any():
                # TODO: Include height in the wind power calculation (add to config_agents)
                # Fill height from sgen sheet
                # self.df[f"{key}/sizing/height_{num}"] = self.df.index.map(df['height'])
                # Pick random specs file (> num as num starts at 0)
                self.df[f"{key}/sizing/file_{num}"].loc[self.df[f"{key}/num"] > num] = 'specs'
                self.df[f"{key}/sizing/file_{num}"] = self._pick_files(list_type=self.df[f"{key}/sizing/file_{num}"],
                                                                       device=f"{key}",
                                                                       input_path=os.path.join(self.input_path, key))
            # If file column does not exist, pick random timeseries file
            else:
                # Pick random timeseries file (> num as num starts at 0)
                self.df[f"{key}/sizing/file_{num}"].loc[self.df[f"{key}/num"] > num] = 'timeseries'
                self.df[f"{key}/sizing/file_{num}"] = self._pick_files(list_type=self.df[f"{key}/sizing/file_{num}"],
                                                                       device=f"{key}",
                                                                       input_path=os.path.join(self.input_path, key))
                # Assign standard height since they do not matter if no file is specified
                # self.df[f"{key}/sizing/height_{num}"] = 0

            # Make all plants controllable
            self.df[f"{key}/sizing/controllable_{num}"] = True

            # forecast
        self._add_info_simple(keys=[key, "fcast"], config=config["fcast"])

        # quality
        self.df[f"{key}/quality"] = config["quality"]

        return self.df

    def fill_fixed_gen(self, **kwargs) -> pd.DataFrame:
        """
            Fills all fixed_gen columns
        """

        # Key in the config file
        key = "fixed_gen"

        # Get the config for the key
        config = self.config[f"{key}"]

        if self.method == 'config':
            self.df = self._fixed_gen_config(key=key, config=config)
        elif self.method == 'grid':
            self.df = self._fixed_gen_grid(key=key, config=config, **kwargs)
        else:
            raise NotImplementedError(f"The method '{self.method}' is not implemented yet. "
                                      f"Aborting scenario creation...")

        return self.df

    def _fixed_gen_config(self, key: str, config: dict) -> pd.DataFrame:
        """
            Fills all fixed_gen columns
        """

        # general
        self._add_general_info(key=key)

        # sizing
        max_num = max(config["num"])
        for num in range(max_num):
            # index list indicating ownership of device
            idx_list = self._get_idx_list(key=key, num=num)

            # add indexed info
            self._add_info_indexed(keys=[key, "sizing"], config=config["sizing"],
                                   idx_list=idx_list, appendix=f"_{num}")
            # postprocessing
            # power
            self.df[f"{key}/sizing/power_{num}"] *= self.df["inflexible_load/sizing/demand_0"]
            self.df[f"{key}/sizing/power_{num}"] = self._calc_deviation(idx_list=idx_list,
                                                                        vals=self.df[f"{key}/sizing/power_{num}"],
                                                                        distr=config["sizing"]["power_deviation"],
                                                                        method="relative")
            self.df[f"{key}/sizing/power_{num}"] = self._round_to_nth_digit(vals=self.df[f"{key}/sizing/power_{num}"],
                                                                            n=self.n_digits)
            # file
            self.df[f"{key}/sizing/file_{num}"] = self._pick_files(list_type=self.df[f"{key}/sizing/file_{num}"],
                                                                   device=f"{key}",
                                                                   input_path=os.path.join(self.input_path, key))

        # forecast
        self._add_info_simple(keys=[key, "fcast"], config=config["fcast"])

        # quality
        self.df[f"{key}/quality"] = config["quality"]

        return self.df

    def _fixed_gen_grid(self, key: str, config: dict, **kwargs) -> pd.DataFrame:

        # Get all the kwargs
        from_config_if_empty = kwargs.get('from_config_if_empty', False)

        # Check if file contains the plant type (count > 0), if not use the config file to generate it
        if from_config_if_empty and self.sgen['sgen_type'].value_counts()[key] == 0:
            self._wind_config(key=key, config=config)
            return self.df

        # Drop all rows that do not contain the plant type and set the index to the owner
        df = self.sgen[self.sgen['plant_type'] == key].set_index('owner', drop=False)

        # Check if there are any pv plants, if not set all owners to 0 and return
        if len(df) == 0:
            self.df[f"{key}/owner"] = 0
            return self.df

        # Check if there is more than one plant per agent
        if df.index.duplicated().any():
            raise NotImplementedError(f"More than one {key} per agent is not implemented yet. "
                                      f"Combine the {key} into one. "
                                      f"Aborting scenario creation...")

        # general
        self.df[f"{key}/num"] = self.df.index.map(df['owner'].value_counts()).fillna(0).astype('Int64')
        self.df[f"{key}/owner"] = (self.df[f"{key}/num"] > 0).fillna(0).astype('Int64')  # all agents that have pv
        # note: always taken from config
        self.df[f"{key}/has_submeter"] = self.config[f"{key}"]["has_submeter"]

        # sizing (all parameters that can be indexed)
        for num in range(max(self.df[f"{key}/num"])):  # Currently only one plant per agent is supported
            # Match the power with the power specified in sgen sheet
            self.df[f"{key}/sizing/power_{num}"] = (self.df.index.map(df['power']) * 1e6).astype('Int64')

            # Check if file column exists
            if 'file' in df and not df['file'].isnull().all():
                # Fill rows with values from sgen sheet
                self.df[f"{key}/sizing/file_{num}"] = self.df.index.map(df['file'])
            # If file column does not exist, pick random timeseries file
            else:
                # Pick random timeseries file (> num as num starts at 0)
                self.df[f"{key}/sizing/file_{num}"].loc[self.df[f"{key}/num"] > num] = 'timeseries'
                self.df[f"{key}/sizing/file_{num}"] = self._pick_files(list_type=self.df[f"{key}/sizing/file_{num}"],
                                                                       device=f"{key}",
                                                                       input_path=os.path.join(self.input_path, key))

            # Make all plants controllable
            self.df[f"{key}/sizing/controllable_{num}"] = True

            # forecast
        self._add_info_simple(keys=[key, "fcast"], config=config["fcast"])

        # quality
        self.df[f"{key}/quality"] = config["quality"]

        return self.df

    def fill_ev(self, **kwargs) -> pd.DataFrame:
        """
            Fills all ev columns
        """

        # Key in the config file
        key = "ev"

        # Get the config for the key
        config = self.config[f"{key}"]

        if self.method == 'config':
            self._ev_config(key=key, config=config)
        elif self.method == 'grid':
            self._ev_grid(key=key, config=config, **kwargs)
        else:
            raise NotImplementedError(f"The method '{self.method}' is not implemented yet. "
                                      f"Aborting scenario creation...")

        return self.df

    def _ev_config(self, key: str, config: dict) -> pd.DataFrame:
        """
            Fills all ev columns
        """

        # general
        self._add_general_info(key=key)

        # sizing
        max_num = max(config["num"])
        for num in range(max_num):
            # index list indicating ownership of device
            idx_list = self._get_idx_list(key=key, num=num)

            # sizing
            self._add_info_indexed(keys=[key, "sizing"], config=config["sizing"],
                                   idx_list=idx_list, appendix=f"_{num}")
            # postprocessing
            # file
            self.df[f"{key}/sizing/file_{num}"] = self._pick_files(list_type=self.df[f"{key}/sizing/file_{num}"],
                                                                   device=f"{key}",
                                                                   input_path=os.path.join(self.input_path, key))

            # things only necessary to add once
            if num == 0:
                # charging scheme
                self._add_info_indexed(keys=[key, "charging_scheme"], config=config["charging_scheme"],
                                       idx_list=idx_list)

        # forecast
        self._add_info_simple(keys=[key, "fcast"], config=config["fcast"])

        # quality
        self.df[f"{key}/quality"] = config["quality"]

        return self.df

    def _ev_grid(self, key: str, config: dict, **kwargs) -> pd.DataFrame:

        # Get all the kwargs
        from_config_if_empty = kwargs.get('from_config_if_empty', False)

        # Drop all rows that do not contain the load type and set the index to the owner
        df = self.load[self.load['load_type'] == key].set_index('owner', drop=False)

        # Check if file contains the plant type (load > 0), if not use the config file to generate it
        if from_config_if_empty and df['load_type'].value_counts().get(key, 0) == 0:
            self._ev_config(key=key, config=config)
            return self.df

        # Check if there are any hp plants, if not set all owners to 0 and return
        if len(df) == 0:
            self.df[f"{key}/owner"] = 0
            return self.df

        # Check if there is more than one plant per agent
        if df.index.duplicated().any():
            raise NotImplementedError(f"More than one {key} per agent is not implemented yet. "
                                      f"Combine the {key} into one. "
                                      f"Aborting scenario creation...")

        # general
        self.df[f"{key}/num"] = self.df.index.map(df['owner'].value_counts()).fillna(0).astype('Int64')
        self.df[f"{key}/owner"] = (self.df[f"{key}/num"] > 0).fillna(0).astype(
            'Int64')  # all agents that have plant type
        # note: always taken from config
        self.df[f"{key}/has_submeter"] = self.config[f"{key}"]["has_submeter"]

        # sizing
        for num in range(max(self.df[f"{key}/num"])):  # currently only one device per agent is supported
            self.df[f"{key}/sizing/file_{num}"] = self.df.index.map(df['file_add'])
            self.df[f"{key}/sizing/capacity_{num}"] = (self.df.index.map(df['capacity']) * 1e6).astype('Int64')
            self.df[f"{key}/sizing/consumption_{num}"] = (self.df.index.map(df['consumption']) * 1e6).astype('Int64')
            self.df[f"{key}/sizing/charging_home_{num}"] = (self.df.index.map(df['charging_home']) * 1e6).astype(
                'Int64')
            self.df[f"{key}/sizing/charging_AC_{num}"] = (self.df.index.map(df['charging_ac']) * 1e6).astype('Int64')
            self.df[f"{key}/sizing/charging_DC_{num}"] = (self.df.index.map(df['charging_dc']) * 1e6).astype('Int64')
            self.df[f"{key}/sizing/charging_efficiency_{num}"] = self.df.index.map(df['efficiency'])
            self.df[f"{key}/sizing/soc_{num}"] = self.df.index.map(df['soc'])
            self.df[f"{key}/sizing/v2g_{num}"] = self.df.index.map(df['v2g'])
            self.df[f"{key}/sizing/v2h_{num}"] = self.df.index.map(df['v2h'])

        # quality
        self.df[f"{key}/quality"] = config["quality"]

        return self.df

    def fill_battery(self, **kwargs) -> pd.DataFrame:
        """
            Fills all battery columns
        """

        # Key in the config file
        key = "battery"

        # Get the config for the key
        config = self.config[f"{key}"]

        if self.method == 'config':
            self.df = self._battery_config(key=key, config=config)
        elif self.method == 'grid':
            self.df = self._battery_grid(key=key, config=config, **kwargs)
        else:
            raise NotImplementedError(f"The method '{self.method}' is not implemented yet. "
                                      f"Aborting scenario creation...")

        return self.df

    def _battery_config(self, key: str, config: dict) -> pd.DataFrame:
        """
            Fills all battery columns
        """

        # general
        self._add_general_info_bat(key=key)

        # sizing
        max_num = max(config["num"])
        for num in range(max_num):
            # index list indicating ownership of device
            idx_list = self._get_idx_list(key=key, num=num)

            # add indexed info
            self._add_info_indexed(keys=[key, "sizing"], config=config["sizing"], idx_list=idx_list,
                                   appendix=f"_{num}")
            # postprocessing
            # power
            self.df[f"{key}/sizing/power_{num}"] *= self.df["inflexible_load/sizing/demand_0"] / 1e3
            self.df[f"{key}/sizing/power_{num}"] = self._round_to_nth_digit(
                vals=self.df[f"{key}/sizing/power_{num}"], n=2)
            # capacity
            self.df[f"{key}/sizing/capacity_{num}"] *= self.df["inflexible_load/sizing/demand_0"] / 1e3
            self.df[f"{key}/sizing/capacity_{num}"] = self._round_to_nth_digit(
                vals=self.df[f"{key}/sizing/capacity_{num}"], n=2)

        # quality
        self.df[f"{key}/quality"] = str(config["quality"])

        return self.df

    def _battery_grid(self, key: str, config: dict, **kwargs) -> pd.DataFrame:

        # Get all the kwargs
        from_config_if_empty = kwargs.get('from_config_if_empty', False)

        # Check if file contains the plant type (count > 0), if not use the config file to generate it
        if from_config_if_empty and self.sgen['sgen_type'].value_counts()[key] == 0:
            self._battery_config(key=key, config=config)
            return self.df

        # Drop all rows that do not contain the plant type and set the index to the owner
        df = self.sgen[self.sgen['plant_type'] == key].set_index('owner', drop=False)

        # Check if there are any pv plants, if not set all owners to 0 and return
        if len(df) == 0:
            self.df[f"{key}/owner"] = 0
            return self.df

        # Check if there is more than one plant per agent
        if df.index.duplicated().any():
            raise NotImplementedError(f"More than one {key} per agent is not implemented yet. "
                                      f"Combine the {key} into one. "
                                      f"Aborting scenario creation...")

        # general
        self.df[f"{key}/num"] = self.df.index.map(df['owner'].value_counts()).fillna(0).astype('Int64')
        self.df[f"{key}/owner"] = (self.df[f"{key}/num"] > 0).fillna(0).astype('Int64')  # all agents that have pv
        # note: always taken from config
        self.df[f"{key}/has_submeter"] = self.config[f"{key}"]["has_submeter"]

        # sizing (all parameters that can be indexed)
        for num in range(max(self.df[f"{key}/num"])):  # Currently only one plant per agent is supported
            # Match the power with the power specified in sgen sheet
            self.df[f"{key}/sizing/power_{num}"] = (self.df.index.map(df['power']) * 1e6).astype('Int64')
            self.df[f"{key}/sizing/capacity_{num}"] = (self.df.index.map(df['capacity']) * 1e6).astype('Int64')
            self.df[f"{key}/sizing/efficiency_{num}"] = self.df.index.map(df['efficiency'])
            self.df[f"{key}/sizing/soc_{num}"] = self.df.index.map(df['soc'])
            self.df[f"{key}/sizing/g2b_{num}"] = self.df.index.map(df['g2b'])
            self.df[f"{key}/sizing/b2g_{num}"] = self.df.index.map(df['b2g'])

        # quality
        self.df[f"{key}/quality"] = config["quality"]

        return self.df

    # def create_df_structure(self):
    #     """
    #         Function to create the dataframe structure with the respective columns
    #     """
    #     # Go through file and create the columns for the ctss worksheet
    #     columns = ordereddict()
    #     for key, _ in self.config.items():
    #         cols = self.make_list_from_nested_dict(self.config[key], add_string=key)
    #         # Adjust the columns from "general"
    #         if key == "general":
    #             cols[0] = f"{key}/agent_id"
    #             cols[-1] = f"{key}/market_participant"
    #             del cols[4]
    #             del cols[1]
    #             cols.insert(1, f"{key}/name")
    #             cols.insert(2, f"{key}/comment")
    #             cols.insert(3, f"{key}/bus")
    #         # Adjust the columns from "inflexible_load"
    #         elif key == "inflexible_load":
    #             cols[0] = f"{key}/owner"
    #             cols[4] = f"{key}/sizing/file"
    #             max_num = max(self.config[key]["num"])
    #             cols = cols[:3] + self.repeat_columns(columns=cols[3:5], num=max_num) + cols[5:]
    #         # Adjust the columns from "flexible_load"
    #         elif key == "flexible_load":
    #             cols[0] = f"{key}/owner"
    #             cols[4] = f"{key}/sizing/file"
    #             max_num = max(self.config[key]["num"])
    #             cols = cols[:3] + self.repeat_columns(columns=cols[3:6], num=max_num) + cols[6:]
    #         # Adjust the columns from "pv"
    #         elif key == "pv":
    #             cols[0] = f"{key}/owner"
    #             del cols[8]
    #             del cols[4]
    #             max_num = max(self.config[key]["num"])
    #             cols = cols[:3] + self.repeat_columns(columns=cols[3:8], num=max_num) + cols[8:]
    #         # Adjust the columns from "wind"
    #         elif key == "wind":
    #             cols[0] = f"{key}/owner"
    #             del cols[4]
    #             max_num = max(self.config[key]["num"])
    #             cols = cols[:3] + self.repeat_columns(columns=cols[3:6], num=max_num) + cols[6:]
    #         # Adjust the columns from "fixed_gen"
    #         elif key == "fixed_gen":
    #             cols[0] = f"{key}/owner"
    #             del cols[4]
    #             max_num = max(self.config[key]["num"])
    #             cols = cols[:3] + self.repeat_columns(columns=cols[3:6], num=max_num) + cols[6:]
    #         # Adjust the columns from "ev"
    #         elif key == "ev":
    #             cols[0] = f"{key}/owner"
    #             max_num = max(self.config[key]["num"])
    #             cols = cols[:3] + self.repeat_columns(columns=cols[3:13], num=max_num) + cols[13:]
    #         # Adjust the columns from "battery"
    #         elif key == "battery":
    #             cols[0] = f"{key}/owner"
    #             del cols[1]
    #             max_num = max(self.config[key]["num"])
    #             cols = cols[:3] + self.repeat_columns(columns=cols[3:-1], num=max_num) + [cols[-1]]
    #         # Adjust the columns from "mpc"
    #         elif key == "mpc":
    #             pass
    #         # Adjust the columns from "market_agent"
    #         elif key == "market_agent":
    #             pass
    #         # Adjust the columns from "meter"
    #         elif key == "meter":
    #             pass
    #         else:
    #             raise NotImplementedError(
    #                 f"The configuration file contains a key word ('{key}') that has not been configured in "
    #                 "the Sfhs class yet. Aborting scenario creation...")
    #         columns[key] = cols
    #
    #     # Combine all separate lists into one for the dataframe
    #     cols_df = []
    #     for idx, cols in columns.items():
    #         cols_df += cols
    #
    #     # Create dataframe with responding columns
    #     self.df = pd.DataFrame(index=range(self.config["general"]["number_of"]), columns=cols_df)
    #
    #     return self.df
    #
    # def fill_general(self):
    #     """
    #         Fills all general columns
    #     """
    #     key = "general"
    #     config = self.config[f"{key}"]
    #
    #     # general
    #     self.df[f"{key}/agent_id"] = self._gen_new_ids(n=self.num)
    #     self.idx_list = self._gen_idx_list_from_distr(n=self.num, distr=config["parameters"]["distribution"])
    #
    #     # parameters
    #     # add indexed info
    #     self._add_info_indexed(keys=[key, "parameters"], config=config["parameters"], idx_list=self.idx_list)
    #     # postprocessing
    #     # area
    #     self.df[f"{key}/parameters/area"] = self._calc_deviation(idx_list=self.idx_list,
    #                                                              vals=self.df[f"{key}/parameters/area"],
    #                                                              distr=config["parameters"]["area_deviation"],
    #                                                              method="relative")
    #     self.df[f"{key}/parameters/area"] = self._round_to_nth_digit(
    #         vals=self.df[f"{key}/parameters/area"], n=self.n_digits)
    #
    #     # forecast
    #     self.df[f"{key}/fcast_retraining_frequency"] = config["fcast_retraining_frequency"]
    #
    #     # market participation
    #     self.df[f"{key}/market_participant"] = self._gen_rand_bool_list(n=self.num,
    #                                                                     share_ones=config["market_participant_share"])
    #
    #
    #     print(self.df.loc[:, self.df.filter(like=key).columns].to_string())
    #     exit()
    #
    #     return self.df
    #
    # def fill_inflexible_load(self):
    #     """
    #         Fills all inflexible_load columns
    #     """
    #     key = "inflexible_load"
    #     config = self.config[f"{key}"]
    #
    #     # general
    #     self._add_general_info(key=key)
    #
    #     # sizing
    #     max_num = max(config["num"])
    #     for num in range(max_num):
    #         # index list indicating ownership of device
    #         idx_list = self._get_idx_list(key=key, num=num)
    #
    #         # add indexed info
    #         self._add_info_indexed(keys=[key, "sizing"], config=config["sizing"],
    #                                idx_list=idx_list, appendix=f"_{num}")
    #         # postprocessing
    #         # power
    #         self.df[f"{key}/sizing/demand_{num}"] *= self.df["general/parameters/area"]
    #         self.df[f"{key}/sizing/demand_{num}"] = self._calc_deviation(idx_list=idx_list,
    #                                                                      vals=self.df[f"{key}/sizing/demand_{num}"],
    #                                                                      distr=config["sizing"]["demand_deviation"],
    #                                                                      method="relative")
    #         self.df[f"{key}/sizing/demand_{num}"] = self._round_to_nth_digit(
    #             vals=self.df[f"{key}/sizing/demand_{num}"], n=self.n_digits)
    #         # file
    #         self.df[f"{key}/sizing/file_{num}"] = self._pick_files(list_type=self.df["general/parameters/type"],
    #                                                                device=key,
    #                                                                input_path=os.path.join(self.input_path, key),
    #                                                                idx_type=0)
    #
    #     # forecast
    #     self._add_info_simple(keys=[key, "fcast"], config=config["fcast"])
    #
    # def fill_flexible_load(self):
    #     """
    #         Fills all flexible_load columns
    #     """
    #     key = "flexible_load"
    #     config = self.config[f"{key}"]
    #
    #     # general
    #     self._add_general_info(key=key)
    #
    #     # sizing
    #     max_num = max(config["num"])
    #     for num in range(max_num):
    #         # index list indicating ownership of device
    #         idx_list = self._get_idx_list(key=key, num=num)
    #
    #         # add indexed info
    #         self._add_info_indexed(keys=[key, "sizing"], config=config["sizing"],
    #                                idx_list=idx_list, appendix=f"_{num}")
    #         # postprocessing
    #         # power
    #         self.df[f"{key}/sizing/demand_{num}"] *= self.df["general/parameters/area"]
    #         self.df[f"{key}/sizing/demand_{num}"] = self._calc_deviation(idx_list=idx_list,
    #                                                                      vals=self.df[f"{key}/sizing/demand_{num}"],
    #                                                                      distr=config["sizing"]["demand_deviation"],
    #                                                                      method="relative")
    #         self.df[f"{key}/sizing/demand_{num}"] = self._round_to_nth_digit(
    #             vals=self.df[f"{key}/sizing/demand_{num}"], n=self.n_digits)
    #         # file
    #         self.df[f"{key}/sizing/file_{num}"] = self._pick_files(list_type=self.df["general/parameters/type"],
    #                                                                device=key,
    #                                                                input_path=os.path.join(self.input_path, key),
    #                                                                idx_type=0)
    #
    #     # forecast
    #     self._add_info_simple(keys=[key, "fcast"], config=self.config[key]["fcast"])
    #
    # def fill_pv(self):
    #     """
    #         Fills all pv columns
    #     """
    #     key = "pv"
    #     config = self.config[f"{key}"]
    #
    #     # general
    #     self._add_general_info(key=key)
    #
    #     # sizing
    #     max_num = max(config["num"])
    #     for num in range(max_num):
    #         # index list indicating ownership of device
    #         idx_list = self._get_idx_list(key=key, num=num)
    #
    #         # add indexed info
    #         self._add_info_indexed(keys=[key, "sizing"], config=config["sizing"],
    #                                idx_list=idx_list, appendix=f"_{num}")
    #         # postprocessing
    #         # power
    #         self.df[f"{key}/sizing/power_{num}"] *= self.df["inflexible_load/sizing/demand_0"]
    #         self.df[f"{key}/sizing/power_{num}"] = self._calc_deviation(idx_list=idx_list,
    #                                                                     vals=self.df[f"{key}/sizing/power_{num}"],
    #                                                                     distr=config["sizing"]["power_deviation"],
    #                                                                     method="relative")
    #         self.df[f"{key}/sizing/power_{num}"] = self._round_to_nth_digit(vals=self.df[f"{key}/sizing/power_{num}"],
    #                                                                         n=self.n_digits)
    #         # file
    #         self.df[f"{key}/sizing/file_{num}"] = self._pick_files(list_type=self.df[f"{key}/sizing/file_{num}"],
    #                                                                device=f"{key}",
    #                                                                input_path=os.path.join(self.input_path, key))
    #
    #     # forecast
    #     self._add_info_simple(keys=[key, "fcast"], config=config["fcast"])
    #
    #     # quality
    #     self.df[f"{key}/quality"] = config["quality"]
    #
    # def fill_wind(self):
    #     """
    #         Fills all wind columns
    #     """
    #     key = "wind"
    #     config = self.config[f"{key}"]
    #
    #     # general
    #     self._add_general_info(key=key)
    #
    #     # sizing
    #     max_num = max(config["num"])
    #     for num in range(max_num):
    #         # index list indicating ownership of device
    #         idx_list = self._get_idx_list(key=key, num=num)
    #
    #         # add indexed info
    #         self._add_info_indexed(keys=[key, "sizing"], config=config["sizing"],
    #                                idx_list=idx_list, appendix=f"_{num}")
    #         # postprocessing
    #         # power
    #         self.df[f"{key}/sizing/power_{num}"] *= self.df["inflexible_load/sizing/demand_0"]
    #         self.df[f"{key}/sizing/power_{num}"] = self._calc_deviation(idx_list=idx_list,
    #                                                                     vals=self.df[f"{key}/sizing/power_{num}"],
    #                                                                     distr=config["sizing"]["power_deviation"],
    #                                                                     method="relative")
    #         self.df[f"{key}/sizing/power_{num}"] = self._round_to_nth_digit(vals=self.df[f"{key}/sizing/power_{num}"],
    #                                                                         n=self.n_digits)
    #         # file
    #         self.df[f"{key}/sizing/file_{num}"] = self._pick_files(list_type=self.df[f"{key}/sizing/file_{num}"],
    #                                                                device=f"{key}",
    #                                                                input_path=os.path.join(self.input_path, key))
    #
    #     # forecast
    #     self._add_info_simple(keys=[key, "fcast"], config=config["fcast"])
    #
    #     # quality
    #     self.df[f"{key}/quality"] = config["quality"]
    #
    # def fill_fixed_gen(self):
    #     """
    #         Fills all fixed_gen columns
    #     """
    #
    #     key = "fixed_gen"
    #     config = self.config[f"{key}"]
    #
    #     # general
    #     self._add_general_info(key=key)
    #
    #     # sizing
    #     max_num = max(config["num"])
    #     for num in range(max_num):
    #         # index list indicating ownership of device
    #         idx_list = self._get_idx_list(key=key, num=num)
    #
    #         # add indexed info
    #         self._add_info_indexed(keys=[key, "sizing"], config=config["sizing"],
    #                                idx_list=idx_list, appendix=f"_{num}")
    #         # postprocessing
    #         # power
    #         self.df[f"{key}/sizing/power_{num}"] *= self.df["inflexible_load/sizing/demand_0"]
    #         self.df[f"{key}/sizing/power_{num}"] = self._calc_deviation(idx_list=idx_list,
    #                                                                     vals=self.df[f"{key}/sizing/power_{num}"],
    #                                                                     distr=config["sizing"]["power_deviation"],
    #                                                                     method="relative")
    #         self.df[f"{key}/sizing/power_{num}"] = self._round_to_nth_digit(vals=self.df[f"{key}/sizing/power_{num}"],
    #                                                                         n=self.n_digits)
    #         # file
    #         self.df[f"{key}/sizing/file_{num}"] = self._pick_files(list_type=self.df[f"{key}/sizing/file_{num}"],
    #                                                                device=f"{key}",
    #                                                                input_path=os.path.join(self.input_path, key))
    #
    #     # forecast
    #     self._add_info_simple(keys=[key, "fcast"], config=self.config[key]["fcast"])
    #
    #     # quality
    #     self.df[f"{key}/quality"] = self.config[f"{key}"]["quality"]
    #
    # def fill_ev(self):
    #     """
    #         Fills all ev columns
    #     """
    #     key = "ev"
    #     config = self.config[f"{key}"]
    #
    #     # general
    #     self._add_general_info(key=key)
    #
    #     # sizing
    #     max_num = max(config["num"])
    #     for num in range(max_num):
    #         # index list indicating ownership of device
    #         idx_list = self._get_idx_list(key=key, num=num)
    #
    #         # sizing
    #         self._add_info_indexed(keys=[key, "sizing"], config=config["sizing"],
    #                                idx_list=idx_list, appendix=f"_{num}")
    #         # postprocessing
    #         # file
    #         self.df[f"{key}/sizing/file_{num}"] = self._pick_files(list_type=self.df[f"{key}/sizing/file_{num}"],
    #                                                                device=f"{key}",
    #                                                                input_path=os.path.join(self.input_path, key))
    #
    #         # things only necessary to add once
    #         if num == 0:
    #             # charging scheme
    #             self._add_info_indexed(keys=[key, "charging_scheme"], config=config["charging_scheme"],
    #                                    idx_list=idx_list)
    #
    #     # forecast
    #     self._add_info_simple(keys=[key, "fcast"], config=config["fcast"])
    #
    #     # quality
    #     self.df[f"{key}/quality"] = config["quality"]
    #
    # def fill_battery(self):
    #     """
    #         Fills all battery columns
    #     """
    #     key = "battery"
    #     config = self.config[f"{key}"]
    #
    #     # general
    #     self._add_general_info_dep(key=key)
    #
    #     # sizing
    #     max_num = max(config["num"])
    #     for num in range(max_num):
    #         # index list indicating ownership of device
    #         idx_list = self._get_idx_list(key=key, num=num)
    #
    #         # add indexed info
    #         self._add_info_indexed(keys=[key, "sizing"], config=config["sizing"], idx_list=idx_list,
    #                                appendix=f"_{num}")
    #         # postprocessing
    #         # power
    #         self.df[f"{key}/sizing/power_{num}"] *= self.df["inflexible_load/sizing/demand_0"] / 1000
    #         self.df[f"{key}/sizing/power_{num}"] = self._round_to_nth_digit(
    #             vals=self.df[f"{key}/sizing/power_{num}"], n=self.n_digits)
    #         # capacity
    #         self.df[f"{key}/sizing/capacity_{num}"] *= self.df["inflexible_load/sizing/demand_0"] / 1000
    #         self.df[f"{key}/sizing/capacity_{num}"] = self._round_to_nth_digit(
    #             vals=self.df[f"{key}/sizing/capacity_{num}"], n=self.n_digits)
    #
    #     # quality
    #     self.df[f"{key}/quality"] = str(config["quality"])

    def fill_mpc(self):
        """
            Fills all battery columns
        """
        key = "mpc"
        config = self.config[f"{key}"]

        # general
        self._add_info_simple(keys=[key], config=config)

    def fill_market_agent(self):
        """
            Fills all market agent columns
        """
        key = "market_agent"
        config = self.config[f"{key}"]

        # general
        self._add_info_random(keys=[key], config=config)

    def fill_meter(self):
        """
            Fills all battery columns
        """
        key = "meter"
        config = self.config[f"{key}"]

        # general
        self._add_info_simple(keys=[key], config=config)

    def _get_idx_list(self, key: str, num: int) -> list:
        """creates the index list for the given run"""

        # Check who owns the device
        list_owner = np.multiply(np.array(self.df[f"{key}/num"] - (1 + num) >= 0), 1)
        list_owner = [np.nan if elem == 0 else elem for elem in list_owner]

        # Return index list based on ownership
        idx_list = np.multiply(list_owner, self.idx_list)

        return [int(elem) if not np.isnan(elem) else np.nan for elem in idx_list]

    def _add_general_info(self, key: str) -> None:

        # fields that exist for all plants
        self.df[f"{key}/owner"] = self._gen_list_from_idx_list(idx_list=self.idx_list,
                                                               distr=self.config[f"{key}"]["share"])
        self.df[f"{key}/owner"] = self._gen_idx_bool_list(weight_list=self.df[f"{key}/owner"])
        self.df[f"{key}/num"] = self._gen_list_from_idx_list(idx_list=self.idx_list,
                                                             distr=self.config[f"{key}"]["num"])
        self.df[f"{key}/num"] *= self.df[f"{key}/owner"]
        self.df[f"{key}/has_submeter"] = self.config[f"{key}"]["has_submeter"]

    def _add_general_info_bat(self, key: str):

        # find all potential owners of a battery system dependent on type
        # note: this setup considers the different dependencies for each type and loops through each separately
        agent_types = self.config["general"]["parameters"]["type"]
        list_owner = [0] * self.num
        list_num = [0] * self.num
        for idx, agent_type in enumerate(agent_types):
            # get all agents of given type
            list_type = list(self.df["general/parameters/type"] == agent_type)
            plants = self.config[f"{key}"]["share_dependent_on"][idx] + ["inflexible_load"]
            # check which agents of that type have the dependent plants
            for device in plants:
                list_type = [ltype * lowner for ltype, lowner in zip(list_type, self.df[f"{device}/owner"])]
            # create list of owners and their number of plants and add them to the lists
            temp_owner = self._gen_dep_bool_list(list_bool=list_type,
                                                 share_ones=self.config[f"{key}"]["share"][idx])
            temp_num = self._gen_dep_num_list(owner_list=temp_owner,
                                              distr=[self.config[f"{key}"]["num"][idx]])
            list_owner = [lowner + towner for lowner, towner in zip(list_owner, temp_owner)]
            list_num = [lnum + tnum for lnum, tnum in zip(list_num, temp_num)]

            self.df[f"{key}/owner"] = list_owner
            self.df[f"{key}/num"] = list_num
            self.df[f"{key}/has_submeter"] = str(self.config[f"{key}"]["has_submeter"])


class Producer(Agents):
    """
        Sets up producer agents. Inherits from Agents class.

        Mainly used for excel file creation. Afterwards Sfh class creates the individual agents.
    """

    def __init__(self, input_path: str, config: ordereddict, config_path: str, scenario_path: str, config_root: str):

        # Call the init method of the parent class
        super().__init__(config_path, input_path, scenario_path, config_root)

        # Define agent type
        self.type = 'producer'

        # Path of the input file
        self.input_path = os.path.join(input_path, 'agents', self.type)

        # Config file
        self.config = config

        # Grid information (if applicable)
        self.grid = None
        self.bus = None  # bus sheet containing only the bus information of the agent type
        self.load = None  # load sheet containing only the load information of the agent type
        self.agents = None  # load sheet but limited to all agents, i.e. all inflexible_loads
        self.sgen = None  # sgen sheet containing only the sgen information of the agent type

        # Creation method
        self.method = None

        # Number of agents
        self.num = 0
        self.num_agents = 0  # number of agents (changes depending on which "add_xxx()" function is called)

        # Dataframe containing all information
        self.df = None

        # Index list that is adhered to throughout the creation process to ensure correct order
        self.idx_list = None  # gets created in create_general()
        self.idx_start = 0  # start index where to insert values (changes based on dataframe length)
        self.idx_end = 0

        # Misc
        self.n_digits = 3  # number of digits values get rounded to in respective value column

    def create_df_from_config(self) -> pd.DataFrame:
        """
            Function to create the dataframe that makes the Excel sheet
        """

        # Set the method
        self.method = 'config'

        # Create the overall dataframe structure for the worksheet
        self.create_df_structure()

        # Fill the pv information in dataframe
        self.add_pv()

        # Fill the wind information in dataframe
        self.add_wind()

        # Fill the fixed generation information in dataframe
        self.add_fixed_gen()

        return self.df

    def create_df_from_grid(self, grid: dict, fill_from_config: bool = False, **kwargs) -> pd.DataFrame:

        # Load the grid information
        self.grid = grid

        # Load the bus sheet
        self.bus = self.grid['bus']

        # Get the rows in the load sheet of the agent type
        self.load = self.grid['load'][self.grid['load']['agent_type'] == self.type]

        # The agents are all the buses that have an inflexible load
        self.agents = self.load[self.load['load_type'] == 'inflexible_load']

        # Get the rows in the sgen sheet that the owners in the owners column match with the index in the load sheet
        self.sgen = self.grid['sgen'][self.grid['sgen']['owner'].isin(self.load.index)]

        # Get the number of agents and set the method
        self.num = self.get_num_from_grid(self.grid['load'], self.type)
        self.method = 'grid'

        # Create the overall dataframe structure for the worksheet
        self.create_df_structure()

        # Note: As the grid file does not include producer type agents this cannot be done yet
        return self.df

        # Fill the general information in dataframe
        self.fill_general()

        # Fill the pv information in dataframe
        self.fill_pv(**kwargs)

        # Fill the wind information in dataframe
        self.fill_wind(**kwargs)

        # Fill the fixed generation information in dataframe
        self.fill_fixed_gen(**kwargs)

        # Fill the battery information in dataframe
        self.fill_battery(**kwargs)

        # Fill the model predictive controller information in dataframe
        self.fill_mpc()

        # Fill the market agent information in dataframe
        self.fill_market_agent()

        # Fill the metering information in dataframe
        self.fill_meter()

        return self.df

    def create_df_structure(self):
        """
            Function to create the dataframe structure with the respective columns
        """
        # Go through file and create the columns for the ctss worksheet
        columns = ordereddict()
        before = True  # variable to insert entries before the plants
        max_bat = 1  # variable to keep track of how many batteries need to be added
        for key, _ in self.config.items():
            cols = self.make_list_from_nested_dict(self.config[key])

            # Define and insert all columns that come before the plants
            if before:
                befkeys = ["general"]
                for befkey in befkeys:
                    befcols = [col for col in cols if befkey in col]
                    # Adjust the columns from "general"
                    if befkey == "general":
                        befcols[0] = f"{befkey}/agent_id"
                        befcols[-1] = f"{befkey}/market_participant"
                        befcols.insert(1, f"{befkey}/name")
                        befcols.insert(2, f"{befkey}/comment")
                        befcols.insert(3, f"{befkey}/bus")
                    columns[befkey] = befcols

                # Set before to False as it only runs once
                before = False

            # Adjust the columns from "pv"
            if key == "pv":
                self.num += self.config[key]["general"]["number_of"]
                del cols[16:]
                del cols[7]
                del cols[5]
                del cols[:3]
                cols.insert(0, f"{key}/owner")
                max_num = max(self.config[key][key]["num"])
                cols = cols[:3] + self.repeat_columns(columns=cols[3:8], num=max_num) + cols[8:]
            # Adjust the columns from "wind"
            elif key == "wind":
                self.num += self.config[key]["general"]["number_of"]
                del cols[14:]
                del cols[7]
                del cols[5]
                del cols[:3]
                cols.insert(0, f"{key}/owner")
                max_num = max(self.config[key][key]["num"])
                cols = cols[:3] + self.repeat_columns(columns=cols[3:6], num=max_num) + cols[6:]
            # Adjust the columns from "fixed_gen"
            elif key == "fixed_gen":
                self.num += self.config[key]["general"]["number_of"]
                del cols[14:]
                del cols[7]
                del cols[5]
                del cols[:3]
                cols.insert(0, f"{key}/owner")
                max_num = max(self.config[key][key]["num"])
                cols = cols[:3] + self.repeat_columns(columns=cols[3:6], num=max_num) + cols[6:]
            else:
                raise NotImplementedError(
                    f"The configuration file contains a key word ('{key}') that has not been configured in "
                    "the Sfhs class yet. Aborting scenario creation...")

            # Update maximum number of batteries
            max_bat = max(max(self.config[key]["battery"]["num"]), max_bat)

            # Save columns
            columns[key] = cols

        # Define and insert all columns that come before the plants
        aftcols = self.make_list_from_nested_dict(self.config[key])
        aftkeys = ["battery", "mpc", "market_agent", "meter"]
        for aftkey in aftkeys:
            # Get all columns that match the key
            cols = [col for col in aftcols if aftkey == col.split("/", 1)[0]]
            # Adjust the columns from "battery"
            if aftkey == "battery":
                del cols[2]
                cols.insert(0, f"{aftkey}/owner")
                cols = cols[:3] + self.repeat_columns(columns=cols[3:-1], num=max_bat) + [cols[-1]]
            # All columns that do not need to be adjusted
            elif aftkey in ["mpc", "market_agent", "meter"]:
                pass
            else:
                raise NotImplementedError(
                    f"The configuration file contains a key word ('{aftkey}') that has not been configured in "
                    "the Sfhs class yet. Aborting scenario creation...")
            columns[aftkey] = cols

        # Combine all separate lists into one for the dataframe
        cols_df = []
        for _, cols in columns.items():
            cols_df += cols

        # Create dataframe with responding columns
        if self.method == 'config':
            # normal indexing
            self.df = pd.DataFrame(columns=cols_df)
        elif self.method == 'grid':
            # indexing matches the load sheet (all rows that are empty in owner as those are EVs and HPs)
            self.df = pd.DataFrame(index=self.agents.index, columns=cols_df)
        else:
            raise NotImplementedError(f"The method '{self.method}' has not been implemented yet. "
                                      f"Aborting scenario creation...")

        return self.df

    def add_pv(self):
        """
            Adds all PV producers
        """
        key = "pv"
        self.num_agents = self.config[f"{key}"]["general"]["number_of"]
        self.idx_start = len(self.df)

        # general
        self.fill_general(device=key)

        # pv
        self.fill_pv(device=key)

        # battery
        self.fill_battery(device=key)

        # mpc
        self.fill_mpc(device=key)

        # market_agent
        self.fill_market_agent(device=key)

        # meter
        self.fill_meter(device=key)

    def add_wind(self):
        """
            Adds all wind producers
        """
        key = "wind"
        self.num_agents = self.config[f"{key}"]["general"]["number_of"]

        # general
        self.fill_general(device=key)

        # wind
        self.fill_wind(device=key)

        # battery
        self.fill_battery(device=key)

        # mpc
        self.fill_mpc(device=key)

        # market_agent
        self.fill_market_agent(device=key)

        # meter
        self.fill_meter(device=key)

    def add_fixed_gen(self):
        """
            Adds all wind producers
        """
        key = "fixed_gen"
        self.num_agents = self.config[f"{key}"]["general"]["number_of"]

        # general
        self.fill_general(device=key)

        # wind
        self.fill_fixed_gen(device=key)

        # battery
        self.fill_battery(device=key)

        # mpc
        self.fill_mpc(device=key)

        # market_agent
        self.fill_market_agent(device=key)

        # meter
        self.fill_meter(device=key)

    def fill_general(self, device: str):
        """
            Fills all general columns
        """
        key = "general"
        config = self.config[f"{device}"][f"{key}"]
        self.idx_start = len(self.df)
        self.idx_end = self.idx_start + self.num_agents

        # add the required rows
        for i in range(self.idx_start, self.idx_end):
            # TODO: Throws a FutureWarning. That needs to be checked.
            self.df.loc[i] = np.nan

        # general
        self.df.loc[self.idx_start:self.idx_end, f"{key}/agent_id"] = self._gen_new_ids(n=self.num_agents)

        # forecast
        self.df.loc[self.idx_start:self.idx_end, f"{key}/fcast_retraining_frequency"] = config[
            "fcast_retraining_frequency"]

        # market participation
        self.df.loc[self.idx_start:self.idx_end, f"{key}/market_participant"] = self._gen_rand_bool_list(
            n=self.num_agents, share_ones=config["market_participant_share"])

    def fill_pv(self, device: str):
        """
            Fills all pv columns
        """
        key = "pv"
        config = self.config[f"{device}"][f"{key}"]

        # general
        self._add_general_info(key=key, config=config)

        # sizing
        max_num = max(config["num"])
        for num in range(max_num):
            # index list indicating ownership of device
            idx_list = self._get_idx_list(key=key, num=num, config=config)

            # sizing
            self.df.loc[self.idx_start:self.idx_end] = self._add_info_indexed(
                keys=[key, "sizing"], config=config["sizing"], df=self.df[self.idx_start:self.idx_end][:],
                idx_list=idx_list, appendix=f"_{num}")
            # postprocessing
            # power
            self.df.loc[self.idx_start:self.idx_end, f"{key}/sizing/power_{num}"] = self._calc_deviation(
                idx_list=idx_list, vals=self.df.loc[self.idx_start:self.idx_end, f"{key}/sizing/power_{num}"],
                distr=config["sizing"]["power_deviation"], method="absolute")
            self.df.loc[self.idx_start:self.idx_end, f"{key}/sizing/power_{num}"] = self._round_to_nth_digit(
                vals=self.df.loc[self.idx_start:self.idx_end, f"{key}/sizing/power_{num}"], n=self.n_digits)
            # file
            self.df[f"{key}/sizing/file_{num}"] = self._pick_files(
                list_type=self.df.loc[self.idx_start:self.idx_end, f"{key}/sizing/file_{num}"],
                device=f"{key}",
                input_path=os.path.join(self.input_path, key))

        # forecast
        self.df.loc[self.idx_start:self.idx_end] = self._add_info_simple(keys=[key, "fcast"], config=config["fcast"],
                                                                         df=self.df[self.idx_start:self.idx_end][:])

        # quality
        self.df.loc[self.idx_start:self.idx_end, f"{key}/quality"] = config["quality"]

    def fill_wind(self, device: str):
        """
            Fills all wind columns
        """
        key = "wind"
        config = self.config[f"{device}"][f"{key}"]

        # general
        self._add_general_info(key=key, config=config)

        # sizing
        max_num = max(config["num"])
        for num in range(max_num):
            # index list indicating ownership of device
            idx_list = self._get_idx_list(key=key, num=num, config=config)

            # sizing
            self.df.loc[self.idx_start:self.idx_end] = self._add_info_indexed(
                keys=[key, "sizing"], config=config["sizing"], df=self.df[self.idx_start:self.idx_end][:],
                idx_list=idx_list, appendix=f"_{num}")
            # postprocessing
            # power
            self.df.loc[self.idx_start:self.idx_end, f"{key}/sizing/power_{num}"] = self._calc_deviation(
                idx_list=idx_list, vals=self.df.loc[self.idx_start:self.idx_end, f"{key}/sizing/power_{num}"],
                distr=config["sizing"]["power_deviation"], method="absolute")
            self.df.loc[self.idx_start:self.idx_end, f"{key}/sizing/power_{num}"] = self._round_to_nth_digit(
                vals=self.df.loc[self.idx_start:self.idx_end, f"{key}/sizing/power_{num}"], n=self.n_digits)
            # file
            self.df.loc[self.idx_start:self.idx_end, f"{key}/sizing/file_{num}"] = self._pick_files(
                list_type=self.df.loc[self.idx_start:self.idx_end, f"{key}/sizing/file_{num}"],
                device=f"{key}",
                input_path=os.path.join(self.input_path, key))

        # forecast
        self.df.loc[self.idx_start:self.idx_end] = self._add_info_simple(keys=[key, "fcast"], config=config["fcast"],
                                                                         df=self.df[self.idx_start:self.idx_end][:])

        # quality
        self.df.loc[self.idx_start:self.idx_end, f"{key}/quality"] = config["quality"]

    def fill_fixed_gen(self, device: str):
        """
            Fills all fixed_gen columns
        """

        key = "fixed_gen"
        config = self.config[f"{device}"][f"{key}"]

        # general
        self._add_general_info(key=key, config=config)

        # sizing
        max_num = max(config["num"])
        for num in range(max_num):
            # index list indicating ownership of device
            idx_list = self._get_idx_list(key=key, num=num, config=config)

            # sizing
            self.df.loc[self.idx_start:self.idx_end] = self._add_info_indexed(
                keys=[key, "sizing"], config=config["sizing"], df=self.df[self.idx_start:self.idx_end][:],
                idx_list=idx_list, appendix=f"_{num}")
            # postprocessing
            # power
            self.df.loc[self.idx_start:self.idx_end, f"{key}/sizing/power_{num}"] = self._calc_deviation(
                idx_list=idx_list, vals=self.df.loc[self.idx_start:self.idx_end, f"{key}/sizing/power_{num}"],
                distr=config["sizing"]["power_deviation"], method="absolute")
            self.df.loc[self.idx_start:self.idx_end, f"{key}/sizing/power_{num}"] = self._round_to_nth_digit(
                vals=self.df.loc[self.idx_start:self.idx_end, f"{key}/sizing/power_{num}"], n=self.n_digits)
            # file
            self.df.loc[self.idx_start:self.idx_end, f"{key}/sizing/file_{num}"] = self._pick_files(
                list_type=self.df.loc[self.idx_start:self.idx_end, f"{key}/sizing/file_{num}"],
                device=f"{key}",
                input_path=os.path.join(self.input_path, key))

        # forecast
        self.df.loc[self.idx_start:self.idx_end] = self._add_info_simple(keys=[key, "fcast"], config=config["fcast"],
                                                                         df=self.df[self.idx_start:self.idx_end][:])

        # quality
        self.df.loc[self.idx_start:self.idx_end, f"{key}/quality"] = config["quality"]

    def fill_battery(self, device: str):
        """
            Fills all battery columns
        """
        key = "battery"
        config = self.config[f"{device}"][f"{key}"]

        # general
        self._add_general_info_dependent(key=key, config=config)

        # sizing
        max_num = max(config["num"])
        for num in range(max_num):
            # index list indicating ownership of device
            idx_list = self._get_idx_list(key=key, num=num, config=config)

            # sizing
            self.df.loc[self.idx_start:self.idx_end] = self._add_info_indexed(
                keys=[key, "sizing"], config=config["sizing"], df=self.df[self.idx_start:self.idx_end][:],
                idx_list=idx_list, appendix=f"_{num}")
            # postprocessing
            # power
            self.df.loc[self.idx_start:self.idx_end, f"{key}/sizing/power_{num}"] *= self.df[f"{device}/sizing/power_0"]
            # capacity
            self.df.loc[self.idx_start:self.idx_end, f"{key}/sizing/capacity_{num}"] *= self.df[
                f"{device}/sizing/power_0"]

        # quality
        self.df.loc[self.idx_start:self.idx_end, f"{key}/quality"] = config["quality"]

    def fill_mpc(self, device: str):
        """
            Fills all battery columns
        """
        key = "mpc"
        config = self.config[f"{device}"][f"{key}"]

        # general
        self.df.loc[self.idx_start:self.idx_end] = self._add_info_simple(keys=[key], config=config,
                                                                         df=self.df[self.idx_start:self.idx_end][:])

    def fill_market_agent(self, device: str):
        """
            Fills all market agent columns
        """
        key = "market_agent"
        config = self.config[f"{device}"][f"{key}"]

        # general
        self.df.loc[self.idx_start:self.idx_end] = self._add_info_random(keys=[key], config=config,
                                                                         df=self.df[self.idx_start:self.idx_end][:])

    def fill_meter(self, device: str):
        """
            Fills all battery columns
        """
        key = "meter"
        config = self.config[f"{device}"][f"{key}"]

        # general
        self.df.loc[self.idx_start:self.idx_end] = self._add_info_simple(keys=[key], config=config,
                                                                         df=self.df[self.idx_start:self.idx_end][:])

    def _get_idx_list(self, key: str, num: int, config: dict) -> list:
        """creates the index list for the given run"""

        # Check who owns the device
        list_owner = np.multiply(np.array(self.df.loc[self.idx_start:self.idx_end, f"{key}/num"] - (1 + num) >= 0), 1)
        list_owner = [np.nan if elem == 0 else elem for elem in list_owner]

        # Return according index list based on ownership to choose plants
        idx_list = self._gen_idx_list_from_distr(n=self.num_agents, distr=config["sizing"]["distribution"])
        idx_list = np.multiply(list_owner, idx_list)

        return [int(elem) if not np.isnan(elem) else np.nan for elem in idx_list]

    def _add_general_info(self, key: str, config: dict) -> None:

        # fields that exist for all plants
        self.df.loc[self.idx_start:self.idx_end, f"{key}/owner"] = 1
        self.df.loc[self.idx_start:self.idx_end, f"{key}/num"] = self._gen_dep_num_list(
            owner_list=self.df.loc[self.idx_start:self.idx_end, f"{key}/owner"], distr=config["num"])
        self.df.loc[self.idx_start:self.idx_end, f"{key}/num"] *= self.df[f"{key}/owner"]
        self.df.loc[self.idx_start:self.idx_end, f"{key}/has_submeter"] = config["has_submeter"]

    def _add_general_info_dependent(self, key: str, config: dict) -> None:

        # fields that exist for all plants
        self.df.loc[self.idx_start:self.idx_end, f"{key}/owner"] = 1
        self.df.loc[self.idx_start:self.idx_end, f"{key}/num"] = self._gen_dep_num_list(
            owner_list=self.df.loc[self.idx_start:self.idx_end, f"{key}/owner"], distr=config["num"])
        self.df.loc[self.idx_start:self.idx_end, f"{key}/owner"] = \
            (self.df.loc[self.idx_start:self.idx_end, f"{key}/num"] > 0) * 1
        self.df.loc[self.idx_start:self.idx_end, f"{key}/has_submeter"] = config["has_submeter"]

    def _add_general_info_bat(self, key: str):

        # find all potential owners of a battery system dependent on type
        # note: this setup considers the different dependencies for each type and loops through each separately
        agent_types = self.config["general"]["parameters"]["type"]
        list_owner = [0] * self.num
        list_num = [0] * self.num
        for idx, agent_type in enumerate(agent_types):
            # get all agents of given type
            list_type = list(self.df["general/parameters/type"] == agent_type)
            plants = self.config[f"{key}"]["share_dependent_on"][idx] + ["inflexible_load"]
            # check which agents of that type have the dependent plants
            for device in plants:
                list_type = [ltype * lowner for ltype, lowner in zip(list_type, self.df[f"{device}/owner"])]
            # create list of owners and their number of plants and add them to the lists
            temp_owner = self._gen_dep_bool_list(list_bool=list_type,
                                                 share_ones=self.config[f"{key}"]["share"][idx])
            temp_num = self._gen_dep_num_list(owner_list=temp_owner,
                                              distr=[self.config[f"{key}"]["num"][idx]])
            list_owner = [lowner + towner for lowner, towner in zip(list_owner, temp_owner)]
            list_num = [lnum + tnum for lnum, tnum in zip(list_num, temp_num)]

            self.df.loc[self.idx_start:self.idx_end, f"{key}/owner"] = list_owner
            self.df.loc[self.idx_start:self.idx_end, f"{key}/num"] = list_num
            self.df.loc[self.idx_start:self.idx_end, f"{key}/has_submeter"] = str(self.config[f"{key}"]["has_submeter"])


class Storage(Agents):
    """
        Sets up storage agents. Inherits from Agents class.

        Mainly used for excel file creation. Afterwards Sfh class creates the individual agents.
    """

    def __init__(self, input_path: str, config: ordereddict, config_path: str, scenario_path: str, config_root: str):

        # Call the init method of the parent class
        super().__init__(config_path, input_path, scenario_path, config_root)

        # Define agent type
        self.type = 'storage'

        # Path of the input file
        self.input_path = os.path.join(input_path, 'agents', self.type)

        # Config file
        self.config = config

        # Grid information (if applicable)
        self.grid = None
        self.bus = None  # bus sheet containing only the bus information of the agent type
        self.load = None  # load sheet containing only the load information of the agent type
        self.agents = None  # load sheet but limited to all agents, i.e. all inflexible_loads
        self.sgen = None  # sgen sheet containing only the sgen information of the agent type

        # Creation method
        self.method = None

        # Number of agents
        self.num = 0
        self.num_agents = 0  # number of agents (changes depending on which "add_xxx()" function is called)

        # Dataframe containing all information
        self.df = None

        # Index list that is adhered to throughout the creation process to ensure correct order
        self.idx_list = None  # gets created in create_general()
        self.idx_start = 0  # start index where to insert values (changes based on dataframe length)
        self.idx_end = 0

        # Misc
        self.n_digits = 3  # number of digits values get rounded to in respective value column

    def create_df_from_config(self) -> pd.DataFrame:
        """
            Function to create the dataframe that makes the Excel sheet
        """

        # Set the method
        self.method = 'config'

        # Create the overall dataframe structure for the worksheet
        self.create_df_structure()

        # Fill the battery information in dataframe
        self.add_battery()

        # Fill the psh information in dataframe
        self.add_psh()

        # Fill the hydrogen information in dataframe
        self.add_hydrogen()

        return self.df

    def create_df_from_grid(self, grid: dict, fill_from_config: bool = False, **kwargs) -> pd.DataFrame:

        # Load the grid information
        self.grid = grid

        # Load the bus sheet
        self.bus = self.grid['bus']

        # Get the rows in the load sheet of the agent type
        self.load = self.grid['load'][self.grid['load']['agent_type'] == self.type]

        # The agents are all the buses that have an inflexible load
        self.agents = self.load[self.load['load_type'] == 'inflexible_load']

        # Get the rows in the sgen sheet that the owners in the owners column match with the index in the load sheet
        self.sgen = self.grid['sgen'][self.grid['sgen']['owner'].isin(self.load.index)]

        # Get the number of agents and set the method
        self.num = self.get_num_from_grid(self.grid['load'], self.type)
        self.method = 'grid'

        # Create the overall dataframe structure for the worksheet
        self.create_df_structure()

        # Note: As the grid file does not include storage type agents this cannot be done yet
        return self.df

        # Fill the general information in dataframe
        self.fill_general()

        # Fill the battery information in dataframe
        self.fill_battery(**kwargs)

        # Fill the psh information in dataframe
        self.add_psh()

        # Fill the hydrogen information in dataframe
        self.add_hydrogen()

        # Fill the model predictive controller information in dataframe
        self.fill_mpc()

        # Fill the market agent information in dataframe
        self.fill_market_agent()

        # Fill the metering information in dataframe
        self.fill_meter()

        return self.df

    def create_df_structure(self):
        """
            Function to create the dataframe structure with the respective columns
        """
        # Go through file and create the columns for the ctss worksheet
        columns = ordereddict()
        before = True  # variable to insert entries before the plants
        for key, _ in self.config.items():
            cols = self.make_list_from_nested_dict(self.config[key])

            # Define and insert all columns that come before the plants
            if before:
                befkeys = ["general"]
                for befkey in befkeys:
                    befcols = [col for col in cols if befkey in col]
                    # Adjust the columns from "general"
                    if befkey == "general":
                        befcols[0] = f"{befkey}/agent_id"
                        befcols[-1] = f"{befkey}/market_participant"
                        befcols.insert(1, f"{befkey}/name")
                        befcols.insert(2, f"{befkey}/comment")
                        befcols.insert(3, f"{befkey}/bus")
                    columns[befkey] = befcols

                # Set before to False as it only runs once
                before = False

            # Adjust the columns from "battery"
            if key == "battery":
                self.num += self.config[key]["general"]["number_of"]
                del cols[15:]
                del cols[9]
                del cols[7]
                del cols[5]
                del cols[:3]
                cols.insert(0, f"{key}/owner")
                max_num = max(self.config[key][key]["num"])
                cols = cols[:3] + self.repeat_columns(columns=cols[3:9], num=max_num) + cols[9:]
            # Adjust the columns from "psh"
            elif key == "psh":
                self.num += self.config[key]["general"]["number_of"]
                del cols[15:]
                del cols[9]
                del cols[7]
                del cols[5]
                del cols[:3]
                cols.insert(0, f"{key}/owner")
                max_num = max(self.config[key][key]["num"])
                cols = cols[:3] + self.repeat_columns(columns=cols[3:9], num=max_num) + cols[9:]
            # Adjust the columns from "hydrogen"
            elif key == "hydrogen":
                self.num += self.config[key]["general"]["number_of"]
                del cols[15:]
                del cols[9]
                del cols[7]
                del cols[5]
                del cols[:3]
                cols.insert(0, f"{key}/owner")
                max_num = max(self.config[key][key]["num"])
                cols = cols[:3] + self.repeat_columns(columns=cols[3:9], num=max_num) + cols[9:]
            else:
                raise NotImplementedError(
                    f"The configuration file contains a key word ('{key}') that has not been configured in "
                    "the class yet. Aborting scenario creation...")
            # Save columns
            columns[key] = cols

        # Define and insert all columns that come before the plants
        aftcols = self.make_list_from_nested_dict(self.config[key])
        aftkeys = ["mpc", "market_agent", "meter"]
        for aftkey in aftkeys:
            # Get all columns that match the key
            cols = [col for col in aftcols if aftkey == col.split("/", 1)[0]]
            # All columns that do not need to be adjusted
            if aftkey in ["mpc", "market_agent", "meter"]:
                pass
            else:
                raise NotImplementedError(
                    f"The configuration file contains a key word ('{aftkey}') that has not been configured in "
                    "the Sfhs class yet. Aborting scenario creation...")
            columns[aftkey] = cols

        # Combine all separate lists into one for the dataframe
        cols_df = []
        for _, cols in columns.items():
            cols_df += cols

        # Create dataframe with responding columns
        if self.method == 'config':
            # normal indexing
            self.df = pd.DataFrame(columns=cols_df)
        elif self.method == 'grid':
            # indexing matches the load sheet (all rows that are empty in owner as those are EVs and HPs)
            self.df = pd.DataFrame(index=self.agents.index, columns=cols_df)
        else:
            raise NotImplementedError(f"The method '{self.method}' has not been implemented yet. "
                                      f"Aborting scenario creation...")

        return self.df

    def add_battery(self):
        """
            Adds all battery storages
        """
        key = "battery"
        self.num_agents = self.config[f"{key}"]["general"]["number_of"]
        self.idx_start = len(self.df)

        # general
        self.fill_general(device=key)

        # pv
        self.fill_battery(device=key)

        # mpc
        self.fill_mpc(device=key)

        # market_agent
        self.fill_market_agent(device=key)

        # meter
        self.fill_meter(device=key)

    def add_psh(self):
        """
            Adds all psh storages
        """
        key = "psh"
        self.num_agents = self.config[f"{key}"]["general"]["number_of"]

        # general
        self.fill_general(device=key)

        # wind
        self.fill_psh(device=key)

        # mpc
        self.fill_mpc(device=key)

        # market_agent
        self.fill_market_agent(device=key)

        # meter
        self.fill_meter(device=key)

    def add_hydrogen(self):
        """
            Adds all hydrogen storages
        """
        key = "hydrogen"
        self.num_agents = self.config[f"{key}"]["general"]["number_of"]

        # general
        self.fill_general(device=key)

        # wind
        self.fill_hydrogen(device=key)

        # mpc
        self.fill_mpc(device=key)

        # market_agent
        self.fill_market_agent(device=key)

        # meter
        self.fill_meter(device=key)

    def fill_general(self, device: str):
        """
            Fills all general columns
        """
        key = "general"
        config = self.config[f"{device}"][f"{key}"]
        self.idx_start = len(self.df)
        self.idx_end = self.idx_start + self.num_agents

        # add the required rows
        for i in range(self.idx_start, self.idx_end):
            self.df.loc[i] = np.nan

        # general
        self.df.loc[self.idx_start:self.idx_end, f"{key}/agent_id"] = self._gen_new_ids(n=self.num_agents)

        # forecast
        self.df.loc[self.idx_start:self.idx_end, f"{key}/fcast_retraining_frequency"] = config[
            "fcast_retraining_frequency"]

        # market participation
        self.df.loc[self.idx_start:self.idx_end, f"{key}/market_participant"] = self._gen_rand_bool_list(
            n=self.num_agents, share_ones=config["market_participant_share"])

    def fill_battery(self, device: str):
        """
            Fills all pv columns
        """
        key = "battery"
        config = self.config[f"{device}"][f"{key}"]

        # general
        self._add_general_info(key=key, config=config)

        # sizing
        max_num = max(config["num"])
        for num in range(max_num):
            # index list indicating ownership of device
            idx_list = self._get_idx_list(key=key, num=num, config=config)

            # sizing
            self.df.loc[self.idx_start:self.idx_end] = self._add_info_indexed(
                keys=[key, "sizing"], config=config["sizing"], df=self.df[self.idx_start:self.idx_end][:],
                idx_list=idx_list, appendix=f"_{num}")
            # postprocessing
            # power
            self.df.loc[self.idx_start:self.idx_end, f"{key}/sizing/power_{num}"] = self._calc_deviation(
                idx_list=idx_list, vals=self.df.loc[self.idx_start:self.idx_end, f"{key}/sizing/power_{num}"],
                distr=config["sizing"]["power_deviation"], method="absolute")
            self.df.loc[self.idx_start:self.idx_end, f"{key}/sizing/power_{num}"] = self._round_to_nth_digit(
                vals=self.df.loc[self.idx_start:self.idx_end, f"{key}/sizing/power_{num}"], n=self.n_digits)
            # capacity
            self.df.loc[self.idx_start:self.idx_end, f"{key}/sizing/capacity_{num}"] = self._calc_deviation(
                idx_list=idx_list, vals=self.df.loc[self.idx_start:self.idx_end, f"{key}/sizing/capacity_{num}"],
                distr=config["sizing"]["capacity_deviation"], method="absolute")
            self.df.loc[self.idx_start:self.idx_end, f"{key}/sizing/capacity_{num}"] = self._round_to_nth_digit(
                vals=self.df.loc[self.idx_start:self.idx_end, f"{key}/sizing/capacity_{num}"], n=self.n_digits)

        # quality
        self.df.loc[self.idx_start:self.idx_end, f"{key}/quality"] = config["quality"]

    def fill_psh(self, device: str):
        """
            Fills all psh columns
        """
        key = "psh"
        config = self.config[f"{device}"][f"{key}"]

        # general
        self._add_general_info(key=key, config=config)

        # sizing
        max_num = max(config["num"])
        for num in range(max_num):
            # index list indicating ownership of device
            idx_list = self._get_idx_list(key=key, num=num, config=config)

            # sizing
            self.df.loc[self.idx_start:self.idx_end] = self._add_info_indexed(
                keys=[key, "sizing"], config=config["sizing"], df=self.df[self.idx_start:self.idx_end][:],
                idx_list=idx_list, appendix=f"_{num}")
            # postprocessing
            # power
            self.df.loc[self.idx_start:self.idx_end, f"{key}/sizing/power_{num}"] = self._calc_deviation(
                idx_list=idx_list, vals=self.df.loc[self.idx_start:self.idx_end, f"{key}/sizing/power_{num}"],
                distr=config["sizing"]["power_deviation"], method="absolute")
            self.df.loc[self.idx_start:self.idx_end, f"{key}/sizing/power_{num}"] = self._round_to_nth_digit(
                vals=self.df.loc[self.idx_start:self.idx_end, f"{key}/sizing/power_{num}"], n=self.n_digits)
            # capacity
            self.df.loc[self.idx_start:self.idx_end, f"{key}/sizing/capacity_{num}"] = self._calc_deviation(
                idx_list=idx_list, vals=self.df.loc[self.idx_start:self.idx_end, f"{key}/sizing/capacity_{num}"],
                distr=config["sizing"]["capacity_deviation"], method="absolute")
            self.df.loc[self.idx_start:self.idx_end, f"{key}/sizing/capacity_{num}"] = self._round_to_nth_digit(
                vals=self.df.loc[self.idx_start:self.idx_end, f"{key}/sizing/capacity_{num}"], n=self.n_digits)

        # quality
        self.df.loc[self.idx_start:self.idx_end, f"{key}/quality"] = config["quality"]

    def fill_hydrogen(self, device: str):
        """
            Fills all hydrogen columns
        """

        key = "hydrogen"
        config = self.config[f"{device}"][f"{key}"]

        # general
        self._add_general_info(key=key, config=config)

        # sizing
        max_num = max(config["num"])
        for num in range(max_num):
            # index list indicating ownership of device
            idx_list = self._get_idx_list(key=key, num=num, config=config)

            # sizing
            self.df.loc[self.idx_start:self.idx_end] = self._add_info_indexed(
                keys=[key, "sizing"], config=config["sizing"], df=self.df[self.idx_start:self.idx_end][:],
                idx_list=idx_list, appendix=f"_{num}")
            # postprocessing
            # power
            self.df.loc[self.idx_start:self.idx_end, f"{key}/sizing/power_{num}"] = self._calc_deviation(
                idx_list=idx_list, vals=self.df.loc[self.idx_start:self.idx_end, f"{key}/sizing/power_{num}"],
                distr=config["sizing"]["power_deviation"], method="absolute")
            self.df.loc[self.idx_start:self.idx_end, f"{key}/sizing/power_{num}"] = self._round_to_nth_digit(
                vals=self.df.loc[self.idx_start:self.idx_end, f"{key}/sizing/power_{num}"], n=self.n_digits)
            # capacity
            self.df.loc[self.idx_start:self.idx_end, f"{key}/sizing/capacity_{num}"] = self._calc_deviation(
                idx_list=idx_list, vals=self.df.loc[self.idx_start:self.idx_end, f"{key}/sizing/capacity_{num}"],
                distr=config["sizing"]["capacity_deviation"], method="absolute")
            self.df.loc[self.idx_start:self.idx_end, f"{key}/sizing/capacity_{num}"] = self._round_to_nth_digit(
                vals=self.df.loc[self.idx_start:self.idx_end, f"{key}/sizing/capacity_{num}"], n=self.n_digits)

        # quality
        self.df.loc[self.idx_start:self.idx_end, f"{key}/quality"] = config["quality"]

    def fill_mpc(self, device: str):
        """
            Fills all battery columns
        """
        key = "mpc"
        config = self.config[f"{device}"][f"{key}"]

        # general
        self.df.loc[self.idx_start:self.idx_end] = self._add_info_simple(keys=[key], config=config,
                                                                         df=self.df[self.idx_start:self.idx_end][:])

    def fill_market_agent(self, device: str):
        """
            Fills all market agent columns
        """
        key = "market_agent"
        config = self.config[f"{device}"][f"{key}"]

        # general
        self.df.loc[self.idx_start:self.idx_end] = self._add_info_random(keys=[key], config=config,
                                                                         df=self.df[self.idx_start:self.idx_end][:])

    def fill_meter(self, device: str):
        """
            Fills all battery columns
        """
        key = "meter"
        config = self.config[f"{device}"][f"{key}"]

        # general
        self.df.loc[self.idx_start:self.idx_end] = self._add_info_simple(keys=[key], config=config,
                                                                         df=self.df[self.idx_start:self.idx_end][:])

    def _get_idx_list(self, key: str, num: int, config: dict) -> list:
        """creates the index list for the given run"""

        # Check who owns the device
        list_owner = np.multiply(np.array(self.df.loc[self.idx_start:self.idx_end, f"{key}/num"] - (1 + num) >= 0), 1)
        list_owner = [np.nan if elem == 0 else elem for elem in list_owner]

        # Return according index list based on ownership to choose plants
        idx_list = self._gen_idx_list_from_distr(n=self.num_agents, distr=config["sizing"]["distribution"])
        idx_list = np.multiply(list_owner, idx_list)

        return [int(elem) if not np.isnan(elem) else np.nan for elem in idx_list]

    def _add_general_info(self, key: str, config: dict) -> None:

        # fields that exist for all plants
        self.df.loc[self.idx_start:self.idx_end, f"{key}/owner"] = 1
        self.df.loc[self.idx_start:self.idx_end, f"{key}/num"] = self._gen_dep_num_list(
            owner_list=self.df.loc[self.idx_start:self.idx_end, f"{key}/owner"], distr=config["num"])
        self.df.loc[self.idx_start:self.idx_end, f"{key}/num"] *= self.df[f"{key}/owner"]
        self.df.loc[self.idx_start:self.idx_end, f"{key}/has_submeter"] = config["has_submeter"]

    def _add_general_info_dependent(self, key: str, config: dict) -> None:

        # fields that exist for all plants
        self.df.loc[self.idx_start:self.idx_end, f"{key}/owner"] = 1
        self.df.loc[self.idx_start:self.idx_end, f"{key}/num"] = self._gen_dep_num_list(
            owner_list=self.df.loc[self.idx_start:self.idx_end, f"{key}/owner"], distr=config["num"])
        self.df.loc[self.idx_start:self.idx_end, f"{key}/owner"] = \
            (self.df.loc[self.idx_start:self.idx_end, f"{key}/num"] > 0) * 1
        self.df.loc[self.idx_start:self.idx_end, f"{key}/has_submeter"] = config["has_submeter"]

    def _add_general_info_bat(self, key: str):

        # find all potential owners of a battery system dependent on type
        # note: this setup considers the different dependencies for each type and loops through each separately
        agent_types = self.config["general"]["parameters"]["type"]
        list_owner = [0] * self.num
        list_num = [0] * self.num
        for idx, agent_type in enumerate(agent_types):
            # get all agents of given type
            list_type = list(self.df["general/parameters/type"] == agent_type)
            plants = self.config[f"{key}"]["share_dependent_on"][idx] + ["inflexible_load"]
            # check which agents of that type have the dependent plants
            for device in plants:
                list_type = [ltype * lowner for ltype, lowner in zip(list_type, self.df[f"{device}/owner"])]
            # create list of owners and their number of plants and add them to the lists
            temp_owner = self._gen_dep_bool_list(list_bool=list_type,
                                                 share_ones=self.config[f"{key}"]["share"][idx])
            temp_num = self._gen_dep_num_list(owner_list=temp_owner,
                                              distr=[self.config[f"{key}"]["num"][idx]])
            list_owner = [lowner + towner for lowner, towner in zip(list_owner, temp_owner)]
            list_num = [lnum + tnum for lnum, tnum in zip(list_num, temp_num)]

            self.df.loc[self.idx_start:self.idx_end, f"{key}/owner"] = list_owner
            self.df.loc[self.idx_start:self.idx_end, f"{key}/num"] = list_num
            self.df.loc[self.idx_start:self.idx_end, f"{key}/has_submeter"] = str(self.config[f"{key}"]["has_submeter"])


# Playground
if __name__ == "__main__":
    print('Not working anymore ;) Call the example function to create a scenario instead.')<|MERGE_RESOLUTION|>--- conflicted
+++ resolved
@@ -1460,13 +1460,8 @@
         weather = weather[weather['ts_delivery_current'] == weather['ts_delivery_fcast']]  # remove forcasting data
 
         # convert time data to datetime
-<<<<<<< HEAD
         time = pd.DatetimeIndex(pd.to_datetime(weather['ts_delivery_current'], unit='s', utc=True))
         weather.index = time
-=======
-        dtime = pd.DatetimeIndex(pd.to_datetime(weather['ts_delivery_current'], unit='s', utc=True))
-        weather.index = dtime.tz_convert("Europe/Berlin")
->>>>>>> 100d78e7
         weather.index.name = None
 
         # delete unnecessary columns and rename
