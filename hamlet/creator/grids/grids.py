__author__ = "TUM-Doepfert"
__credits__ = "jiahechu"
__license__ = ""
__maintainer__ = "TUM-Doepfert"
__email__ = "markus.doepfert@tum.de"

import os
import pandas as pd
from ruamel.yaml import YAML, timestamp
import json
import datetime
import time
import shutil
from pprint import pprint
import pandapower as pp


class Grids:

    def __init__(self, config_path: str, input_path: str, scenario_path: str, config_root: str = None):
        # Set paths and names
        self.config_path = config_path
        self.config_root = config_root if config_root is not None else config_path
        self.input_path = input_path
        self.scenario_path = scenario_path


        # Load setup plus configuration and/or agent file
        self.setup = self._load_file(path=os.path.join(self.config_root, 'config_setup.yaml'))
        # TODO: Change to config_grids.yaml once the files have been renamed
        self.config = self._load_file(path=os.path.join(self.config_path, 'config_grid.yaml'))

        # Available types of markets
        from hamlet.creator.grids.electricity import Electricity
        # from hamlet.creator.grids.heat import Heat
        # from hamlet.creator.grids.hydrogen import Hydrogen
        self.types = {
            'electricity': Electricity,
            # 'heat': Heat,
            # 'hydrogen': Hydrogen,
        }

    def create_grid_files(self) -> None:
        """Creates the grids from the configuration file

        Returns:
            None
        """

        # Dictionary to store the grid information
        dict_grids = {}

        # Create grids
        for grid, config in self.config['grids'].items():
            if grid in self.types:
                if config['active']:
                    grid = self.types[grid](config=config, config_path=self.config_path, input_path=self.input_path,
                                            scenario_path=self.scenario_path, config_root=self.config_root)

                    # Create grid
                    dict_grids[grid] = grid.create_grid()
            else:
                raise ValueError(f'Grid type "{grid}" not available. Available types are: {list(self.types.keys())}')

        # Save grids
        for name, grid in dict_grids.items():
            self._save_file(path=os.path.join(self.config_path, f'{name}.xlsx'), data=grid)

    def copy_grid_files(self) -> None:
        """Copies the grid files from the input folder to the scenario folder

        Returns:
            None

        Note: This file is already adapted to more grids but needs to be changed once more than pandapower grid files
        are used.
        """

        # Copy grids
        for grid, config in self.config.items():
            if config['active']:
                path = os.path.join(self.scenario_path, 'grids', grid)
                self.__create_folder(path=path, delete=False)
<<<<<<< HEAD
                if config['generation']['method'] == 'file':
                    # Load grid file and save as json if it is an Excel file
                    if config['generation']['file']['file'].split('.')[-1] == 'xlsx':
                        net = pp.from_excel(os.path.join(self.config_path, config['generation']['file']['file']))
                        pp.to_json(net, os.path.join(path, f'{grid}.json'))

                        # also copy xlsx file
                        shutil.copy(os.path.join(self.config_path, config['generation']['file']['file']),
                                    os.path.join(path, config['generation']['file']['file']))
                    # Copy file
                    else:
                        shutil.copy(os.path.join(self.config_path, config['generation']['file']['file']),
                                    os.path.join(path, config['generation']['file']['file']))
                elif config['generation']['method'] == 'topology':
                    shutil.copy(os.path.join(self.config_path, config['generation']['topology']['file']),
                                os.path.join(path, config['generation']['topology']['file']))
                else:
                    # Load grid file and save as json
                    file = self._load_file(path=os.path.join(self.config_path, f'{grid}.xlsx'), index=0)
                    self._save_file(path=os.path.join(path, f'{grid}.xlsx'), data=file)
=======
>>>>>>> bd6bdcab

                # copy grid file
                shutil.copy(os.path.join(self.config_path, config[config['method']]['file']),
                            os.path.join(path, config[config['method']]['file']))
            else:
                pass

    @classmethod
    def _load_file(cls, path: str, index: int = 0):
        file_type = path.rsplit('.', 1)[-1]
        if file_type == 'yaml' or file_type == 'yml':
            with open(path) as file:
                file = YAML().load(file)
        elif file_type == 'json':
            with open(path) as file:
                file = json.load(file)
        elif file_type == 'csv':
            file = pd.read_csv(path, index_col=index)
        elif file_type == 'xlsx':
            file = pd.ExcelFile(path)
        elif file_type == 'ft':
            file = pd.read_feather(path)
        else:
            raise ValueError(f'File type "{file_type}" not supported')

        return file

    @classmethod
    def _save_file(cls, path: str, data, index: bool = True) -> None:
        file_type = path.rsplit('.', 1)[-1]

        if file_type == 'yaml' or file_type == 'yml':
            with open(path, 'w') as file:
                YAML().dump(data, file)
        elif file_type == 'json':
            with open(path, 'w') as file:
                json.dump(data, file, indent=4)
        elif file_type == 'csv':
            data.to_csv(path, index=index)
        elif file_type == 'xlsx':
            data.to_excel(path, index=index)
        elif file_type == 'ft':
            data.reset_index(inplace=True)
            data.to_feather(path)
        else:
            raise ValueError(f'File type "{file_type}" not supported')

    @classmethod
    def __create_folder(cls, path: str, delete: bool = True) -> None:
        """Creates a folder at the given path

        Args:
            path: path to the folder
            delete: if True, the folder will be deleted if it already exists

        Returns:
            None
        """

        # Create main folder if it does not exist
        if not os.path.exists(path):
            os.makedirs(path)
        else:
            if delete:
                shutil.rmtree(path)
                os.makedirs(path)
        time.sleep(0.0001)<|MERGE_RESOLUTION|>--- conflicted
+++ resolved
@@ -81,29 +81,6 @@
             if config['active']:
                 path = os.path.join(self.scenario_path, 'grids', grid)
                 self.__create_folder(path=path, delete=False)
-<<<<<<< HEAD
-                if config['generation']['method'] == 'file':
-                    # Load grid file and save as json if it is an Excel file
-                    if config['generation']['file']['file'].split('.')[-1] == 'xlsx':
-                        net = pp.from_excel(os.path.join(self.config_path, config['generation']['file']['file']))
-                        pp.to_json(net, os.path.join(path, f'{grid}.json'))
-
-                        # also copy xlsx file
-                        shutil.copy(os.path.join(self.config_path, config['generation']['file']['file']),
-                                    os.path.join(path, config['generation']['file']['file']))
-                    # Copy file
-                    else:
-                        shutil.copy(os.path.join(self.config_path, config['generation']['file']['file']),
-                                    os.path.join(path, config['generation']['file']['file']))
-                elif config['generation']['method'] == 'topology':
-                    shutil.copy(os.path.join(self.config_path, config['generation']['topology']['file']),
-                                os.path.join(path, config['generation']['topology']['file']))
-                else:
-                    # Load grid file and save as json
-                    file = self._load_file(path=os.path.join(self.config_path, f'{grid}.xlsx'), index=0)
-                    self._save_file(path=os.path.join(path, f'{grid}.xlsx'), data=file)
-=======
->>>>>>> bd6bdcab
 
                 # copy grid file
                 shutil.copy(os.path.join(self.config_path, config[config['method']]['file']),
