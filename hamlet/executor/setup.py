--- conflicted
+++ resolved
@@ -149,13 +149,7 @@
 
         self.database.concat_market_files()
 
-<<<<<<< HEAD
-        self.pbar.set_description('Simulation finished: ')
-=======
-        self.database.save_grid(os.path.dirname(self.path_results))
-
         self.pbar.set_description('Simulation finished')
->>>>>>> bd6bdcab
 
     def pause(self):
         """Pauses the simulation"""
@@ -228,13 +222,7 @@
         self.database.setup_database(self.structure)
 
         # assign maximal number of iterations from the database
-<<<<<<< HEAD
-        self.max_iteration = (self.database.get_general_data()[c.K_GRID][c.K_GRID][c.G_ELECTRICITY]['restrictions']
-        ['max_iteration'])
-=======
-        self.max_iteration = (self.database.get_general_data()[c.K_GRID][c.G_ELECTRICITY]
-        ['direct_power_control']['max_iteration'])
->>>>>>> bd6bdcab
+        self.max_iteration = (self.database.get_general_data()[c.K_GRID][c.G_ELECTRICITY]['restrictions']['max_iteration'])
 
     @staticmethod
     def __wait_for_ts(timestamp):
