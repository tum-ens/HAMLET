--- conflicted
+++ resolved
@@ -5,13 +5,6 @@
 __email__ = "markus.doepfert@tum.de"
 
 
-<<<<<<< HEAD
-# Imports
-import math
-import polars as pl
-from copy import deepcopy
-import pandapower as pp
-=======
 import math
 import polars as pl
 import numpy as np
@@ -20,7 +13,6 @@
 import pandapower as pp
 from pandapower.timeseries import DFData
 from pandapower.control import ConstControl
->>>>>>> bd6bdcab
 import hamlet.constants as c
 from hamlet.executor.grids.grid_base import GridBase
 from hamlet.executor.utilities.database.database import Database
@@ -73,77 +65,6 @@
 
         return self.grid_db, grid_ok
 
-<<<<<<< HEAD
-    def __write_grid_parameters(self):
-        """Write grid parameters (active/reactive power of loads and generations) to grid object."""
-        # write parameters for load
-        load_df = self.grid.load
-        load_df.fillna({'cos_phi': 1}, inplace=True)    # if cos phi data is missing, assume the phase angle is 0
-
-        for index in load_df.index:     # iterate through all loads
-            if load_df.loc[index, c.TC_ID_AGENT] is not None and load_df.loc[index, c.TC_ID_PLANT] is not None:
-                # get corresponding agent database
-                region = load_df.loc[index, 'zone']
-                agent_db = self.database.get_agent_data(region=region, agent_type=load_df.loc[index, 'agent_type'],
-                                                        agent_id=load_df.loc[index, c.TC_ID_AGENT])
-                column_name = (load_df.loc[index, c.TC_ID_PLANT] + '_' + load_df.loc[index, 'load_type'] + '_' +
-                               c.ET_ELECTRICITY)    # get column name for the plant in setpoints dataframe
-
-                # calculate active power
-                p_mw = (agent_db.setpoints.filter(pl.col(c.TC_TIMESTAMP) == self.timestamp).select(column_name).item() *
-                        c.WH_TO_MWH)
-
-                # assign active power to grid
-                load_df.loc[index, 'p_mw'] = - p_mw
-
-                # calculate reactive power for ac power flow
-                if self.method == 'ac':
-                    # convert power factor to phase angle in radians
-                    phi = math.acos(load_df.loc[index, 'cos_phi'])
-
-                    # calculate reactive power
-                    q_mvar = p_mw * math.tan(phi)
-
-                    # assign reactive power to grid
-                    load_df.loc[index, 'q_mvar'] = q_mvar
-
-        # write parameters for sgen
-        sgen_df = self.grid.sgen
-        sgen_df.fillna({'cos_phi': 0}, inplace=True)    # if cos phi data is missing, assume the phase angle is 0
-
-        for index in sgen_df.index:     # iterate through all sgens
-            if sgen_df.loc[index, c.TC_ID_AGENT] is not None and sgen_df.loc[index, c.TC_ID_PLANT] is not None:
-                # get corresponding agent database
-                region = sgen_df.loc[index, 'zone']
-                agent_db = self.database.get_agent_data(region=region, agent_type=sgen_df.loc[index, 'agent_type'],
-                                                        agent_id=sgen_df.loc[index, c.TC_ID_AGENT])
-                column_name = (sgen_df.loc[index, c.TC_ID_PLANT] + '_' + sgen_df.loc[index, 'plant_type'] + '_' +
-                               c.ET_ELECTRICITY)    # get column name for the plant in setpoints dataframe
-
-                # calculate active power
-                p_mw = (agent_db.setpoints.filter(pl.col(c.TC_TIMESTAMP) == self.timestamp).select(column_name).item() *
-                        c.WH_TO_MWH)
-
-                # assign active power to grid
-                sgen_df.loc[index, 'p_mw'] = p_mw
-
-                # calculate reactive power for ac power flow
-                if self.method == 'ac':
-                    # convert power factor to phase angle in radians
-                    phi = math.acos(sgen_df.loc[index, 'cos_phi'])
-
-                    # calculate reactive power
-                    q_mvar = p_mw * math.tan(phi)
-
-                    # assign reactive power to grid
-                    sgen_df.loc[index, 'q_mvar'] = q_mvar
-
-        # write load df and sgen df back to grid
-        self.grid.load = load_df
-        self.grid.sgen = sgen_df
-
-    def __calculate_powerflow(self):
-=======
     def _write_grid_parameters(self, is_timeseries=False):
         """Write grid parameters for a single timestamp."""
         # Process loads
@@ -165,7 +86,6 @@
         )
 
     def _calculate_powerflow(self):
->>>>>>> bd6bdcab
         """Calculates the power flows."""
 
         match self.method:
@@ -178,11 +98,7 @@
             case 'dcopf':
                 pp.rundcopp(self.grid)
 
-<<<<<<< HEAD
-    def __write_result_to_grid_db(self):
-=======
     def _write_result_to_grid_db(self):
->>>>>>> bd6bdcab
         """Write result from executed grid to grid db object."""
         timestamp_str = str(self.timestamp)
 
