--- conflicted
+++ resolved
@@ -5,12 +5,9 @@
 __email__ = "markus.doepfert@tum.de"
 
 import os
-<<<<<<< HEAD
 import traceback
+import pickle
 
-=======
-import pickle
->>>>>>> fe1c06e4
 import hamlet.constants as c
 from hamlet import functions as f
 from hamlet.executor.agents.agent import Agent
@@ -22,34 +19,22 @@
 
 # Define the function to be executed in parallel
 def task(agent_data):
-<<<<<<< HEAD
     try:
         # Prepare agent data
         agent_type, agent_id, region_tasks, region_path = agent_data
         agent_db = init_agentdb(agent_type, agent_id, region_path)
         market_db, market_type = get_market(region_path, region_tasks)
         add_forecaster(agent_db, market_db, market_type, region_path)
+        grid_commands = get_grid_restriction_commands(region_path)
         # Initialize and execute the agent instance
-        agent = Agent(agent_type=agent_type, data=agent_db, timetable=region_tasks, market=market_db)
+        agent = Agent(agent_type=agent_type, data=agent_db, timetable=region_tasks, market=market_db,
+                      grid_commands=grid_commands)
         agent_db = agent.execute()
 
         folder = f"{agent_db.__hash__()}"
         ret_path = os.path.join(region_path, 'agents', agent_type, agent_id, folder)
         agent_db.save_agent(ret_path, save_all=True)
         return (agent_type, agent_id, region_tasks, region_path, ret_path)
-=======
-    # Prepare agent data
-    agent_type, agent_id, region_tasks, region_path = agent_data
-    agent_db = init_agentdb(agent_type, agent_id, region_path)
-    market_db, market_type = get_market(region_path, region_tasks)
-    add_forecaster(agent_db, market_db, market_type, region_path)
-    grid_commands = get_grid_restriction_commands(region_path)
-    # Initialize and execute the agent instance
-    agent = Agent(agent_type=agent_type, data=agent_db, timetable=region_tasks, market=market_db,
-                  grid_commands=grid_commands)
-    agent_db = agent.execute()
-    return agent_db
->>>>>>> fe1c06e4
 
     except Exception:
         # Exceptions from the function running inside the multiprocessing pool
@@ -105,26 +90,16 @@
 cached_general = None
 def load_general(path) -> dict:
     """Loads general information"""
-<<<<<<< HEAD
     global cached_general
     if cached_general is None:
-        cached_general = {'weather': f.load_file(path=os.path.join(path, 'general', 'weather', 'weather.ft'), df='polars', method='eager', memory_map=False),
+        cached_general = {'weather': f.load_file(path=os.path.join(path, 'general', 'weather',
+                                                            'weather.ft'), df='polars', method='eager', memory_map=False),
                    'retailer': f.load_file(path=os.path.join(path, 'general', 'retailer.ft'),
                                            df='polars', method='eager'),
                    'tasks': f.load_file(path=os.path.join(path, 'general', 'timetable.ft'),
                                         df='polars', method='eager'),
-                   'general': f.load_file(path=os.path.join(path, 'config', 'config_setup.yaml'))}
+                   'general': f.load_file(path=os.path.join(path, 'config', 'setup.yaml'))}
     return cached_general
-=======
-    general = {'weather': f.load_file(path=os.path.join(path, 'general', 'weather',
-                                                        'weather.ft'), df='polars', method='eager'),
-               'retailer': f.load_file(path=os.path.join(path, 'general', 'retailer.ft'),
-                                       df='polars', method='eager'),
-               'tasks': f.load_file(path=os.path.join(path, 'general', 'timetable.ft'),
-                                    df='polars', method='eager'),
-               'general': f.load_file(path=os.path.join(path, 'config', 'setup.yaml'))}
-    return general
->>>>>>> fe1c06e4
 
 
 def get_grid_restriction_commands(region_path):
