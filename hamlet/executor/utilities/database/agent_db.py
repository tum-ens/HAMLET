__author__ = "jiahechu"
__credits__ = "MarkusDoepfert"
__license__ = ""
__maintainer__ = "jiahechu"
__email__ = "jiahe.chu@tum.de"

import os.path
import pickle
import polars as pl
from polars.type_aliases import SizeUnit
from hamlet import functions as f


class AgentDB:
    """
    A class to manage information related to an agent.

    This class serves as a database that contains all the information for an agent,
    including account details, plants, meters, timeseries, and other specifications.
    It should only be connected with the Database class and have no direct connection
    with the main Executor.

    Attributes:
        agent_path (str): The file path where the agent's information is stored.
        agent_type (str): The type of agent.
        sub_agents (dict): A dictionary containing sub-agents.
        account (dict): Account information for the agent.
        plants (dict): Information about plants managed by the agent.
        specs (dict): Various specifications related to the agent.
        meters (pl.LazyFrame): Data related to meters.
        socs (pl.LazyFrame): Data related to State of Charge (SOC).
        timeseries (pl.LazyFrame): Timeseries data.
        setpoints (pl.LazyFrame): Setpoints data.
        forecasts (pl.LazyFrame): Forecast data.
    """
    def __init__(self, path: str, agent_type: str, agent_id: str) -> None:
        """
        Initializes the AgentDB with the given path and agent type.

        Args:
            path (str): The file path where the agent's information is stored.
            agent_type (str): The type of agent.
            agent_id (str): the agent id.
        """

        self.forecaster = None
        self.agent_path = path
        self.agent_save = None  # path to save the agent
        self.agent_type = agent_type
        self.agent_id = agent_id
        self.sub_agents = {}

        self.account = {}
        self.plants = {}
        self.specs = {}
        self.meters = pl.DataFrame()
        self.socs = pl.DataFrame()
        self.timeseries = pl.DataFrame()
        self.setpoints = pl.DataFrame()
        self.forecasts = pl.DataFrame()
        self.bids_offers = pl.DataFrame()

    def register_agent(self) -> None:
        """
        Reads and assigns class attributes from the data files located in the agent's folder.

        The method loads various data files including account, plants, meters,
        timeseries, State of Charge (SOC), and specifications. The data is stored
        as attributes of the AgentDB instance.

        Note:
            The loading process relies on the 'hamlet' library's load_file function.
        """
        # load existing data
        self.account = f.load_file(path=os.path.join(self.agent_path, 'account.json'))
        self.plants = f.load_file(path=os.path.join(self.agent_path, 'plants.json'))
        self.specs = f.load_file(path=os.path.join(self.agent_path, 'specs.json'))
        self.meters = f.load_file(path=os.path.join(self.agent_path, 'meters.ft'), df='polars', method='eager')
        self.socs = f.load_file(path=os.path.join(self.agent_path, 'socs.ft'), df='polars', method='eager')
        self.timeseries = f.load_file(path=os.path.join(self.agent_path, 'timeseries.ft'), df='polars', method='eager')
        self.setpoints = f.load_file(path=os.path.join(self.agent_path, 'setpoints.ft'), df='polars', method='eager')
        self.forecasts = f.load_file(path=os.path.join(self.agent_path, 'forecasts.ft'), df='polars', method='eager')

<<<<<<< HEAD
        fn = os.path.join(self.agent_path, 'bids_offers.ft')
        if os.path.exists(fn):
            self.bids_offers = f.load_file(path=fn, df='polars', method='eager')

        # initialize setpoints and forecast

=======
>>>>>>> fe1c06e4
    def register_sub_agent(self, id: str, path: str) -> None:
        """
        Registers a sub-agent with a given ID and path.

        The method creates an instance of the AgentDB class for the sub-agent
        and calls the register_agent method to load its information.

        Args:
            id (str): The identifier for the sub-agent.
            path (str): The file path where the sub-agent's information is stored.
        """
        self.sub_agents[id] = AgentDB(path, self.agent_type, id)
        self.sub_agents[id].register_agent()

    def save_agent(self, path: str, save_all: bool = False) -> None:
        """
        Saves the agent's data to the agent's folder.

        The method saves the agent's data to the agent's folder as files.
        The data is stored as files with the same name as the class attributes.
        """

        # Update agent path
        self.agent_save = os.path.abspath(path)

        # Save data
        f.save_file(path=os.path.join(self.agent_save, 'meters.ft'), data=self.meters, df='polars')
        f.save_file(path=os.path.join(self.agent_save, 'timeseries.ft'), data=self.timeseries, df='polars')
        f.save_file(path=os.path.join(self.agent_save, 'socs.ft'), data=self.socs, df='polars')
        f.save_file(path=os.path.join(self.agent_save, 'setpoints.ft'), data=self.setpoints, df='polars')
        f.save_file(path=os.path.join(self.agent_save, 'forecasts.ft'), data=self.forecasts, df='polars')

        # Save forecaster train data (for multiprocessing)
        with open(os.path.join(self.agent_save, 'forecaster_train.pickle'), 'wb') as handle:
            pickle.dump(self.forecaster.train_data, handle)

        # Data optional to save as there aren't any changes to them (as of now)
        if save_all:
            f.save_file(path=os.path.join(self.agent_save, 'account.json'), data=self.account)
            f.save_file(path=os.path.join(self.agent_save, 'plants.json'), data=self.plants)
            f.save_file(path=os.path.join(self.agent_save, 'specs.json'), data=self.specs)
            f.save_file(path=os.path.join(self.agent_save, 'bids_offers.ft'), data=self.bids_offers, df='polars')

    def estimated_size(self, unit:SizeUnit = "kb") -> float:
        ret = 0
        ret += self.meters.estimated_size(unit)
        ret += self.socs.estimated_size(unit)
        ret += self.timeseries.estimated_size(unit)
        ret += self.setpoints.estimated_size(unit)
        ret += self.forecasts.estimated_size(unit)
        ret += self.bids_offers.estimated_size(unit)
        return ret<|MERGE_RESOLUTION|>--- conflicted
+++ resolved
@@ -81,15 +81,12 @@
         self.setpoints = f.load_file(path=os.path.join(self.agent_path, 'setpoints.ft'), df='polars', method='eager')
         self.forecasts = f.load_file(path=os.path.join(self.agent_path, 'forecasts.ft'), df='polars', method='eager')
 
-<<<<<<< HEAD
         fn = os.path.join(self.agent_path, 'bids_offers.ft')
         if os.path.exists(fn):
             self.bids_offers = f.load_file(path=fn, df='polars', method='eager')
 
         # initialize setpoints and forecast
 
-=======
->>>>>>> fe1c06e4
     def register_sub_agent(self, id: str, path: str) -> None:
         """
         Registers a sub-agent with a given ID and path.
