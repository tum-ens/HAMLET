__author__ = "jiahechu"
__credits__ = ""
__license__ = ""
__maintainer__ = "jiahechu"
__email__ = "jiahe.chu@tum.de"

import os

import polars as pl

from hamlet import constants as c
from hamlet import functions as f
from hamlet.executor.utilities.database.agent_db import AgentDB
from hamlet.executor.utilities.database.market_db import MarketDB
from hamlet.executor.utilities.forecasts.forecaster import Forecaster


class RegionDB:
    """Database contains all the information for region."""
    def __init__(self, path):

        self.region_path = path
        self.region_save = None  # path to save the region
        self.agents = {}
        self.markets = {}
        self.subregions = {}

    def register_region(self):
        """Register this region."""
        self.__register_all_agents()

        self.__register_all_markets()

    def save_region(self, path):
        """Save this region."""

        # Update region path
        self.region_save = os.path.abspath(path)

        self.__save_all_agents()

        self.__save_all_markets()

    def register_forecasters_for_agents(self, general: dict):
        """
        Add forecaster for each agent in the region.

        This function first summarize all markets in this region to one dictionary without market type keys. Then pass
        initialize a forecaster with summarized markets dict and given general dict for each agent. Finally, the
        initialized forecaster will be added to each AgentDB object as an attribute.

        Args:
            general: General dict of the Database.

        """
        markets = {}

        # summarize all markets in this region as a dict without market types
        for market_type in self.markets.keys():
            for market_name in self.markets[market_type].keys():
                markets[market_name] = self.markets[market_type][market_name]

        for agent_type, agents in self.agents.items():
            for agent_id, agentDB in agents.items():
                forecaster = Forecaster(agentDB=agentDB, marketsDB=markets, general=general)
                forecaster.init_forecaster()    # initialize
                self.agents[agent_type][agent_id].forecaster = forecaster   # register

    def update_local_market_in_forecasters(self):
        """
        Update local market train data with the current local market price forecaster for each agent in the region.

        This function should first calculate the summarized (e.g. average) local market price for each market in this
        region. Then replace a part of the train data for markets in each forecaster with the calculated market price
        according to the c.TC_TIMESTAMP. Currently only relevant for local market, because the "real" local market price
        need to be updated after each simulated timestamp.

        """
        for markets in self.markets.values():
            for market in markets.values():
<<<<<<< HEAD
                market_key = market.market_name + '_wholesale'  # TODO: give a proper key for corresponding market

                # initialize
                unique_timestep_bids = market.bids_cleared.select(c.TC_TIMESTEP).unique()
                market_price = pl.concat([market.bids_cleared.select(c.TC_TIMESTEP),
                                          market.offers_cleared.select(c.TC_TIMESTEP)], how='vertical').unique()
                market_price = market_price.with_columns(pl.lit(None).alias('new_target_buy'),
                                                         pl.lit(None).alias('new_target_sell'))
                market_price = market_price.rename({c.TC_TIMESTEP: c.TC_TIMESTAMP})

                # calculate average price for each timestep
                for ts in unique_timestep_bids:
                    for ts_ in ts:
                        # buy price
                        bids_for_ts = market.bids_cleared.filter((pl.col(c.TC_TIMESTEP) == ts_) &
                                                                 (pl.col(c.TC_ID_AGENT_IN) != 'retailer'))

                        if len(bids_for_ts) != 0:
                            buy_price_for_ts = int(bids_for_ts.select(pl.col(c.TC_PRICE_IN).sum()).item() /
                                                   bids_for_ts.select(pl.col(c.TC_ENERGY_IN).sum()).item())

                            market_price = market_price.with_columns(pl.when(pl.col(c.TC_TIMESTAMP) == ts_)
                                                                     .then(buy_price_for_ts)
                                                                     .otherwise(pl.col('new_target_buy'))
                                                                     .alias('new_target_buy'))

                        # sell price
                        offers_for_ts = market.offers_cleared.filter((pl.col(c.TC_TIMESTEP) == ts_) &
                                                                     (pl.col(c.TC_ID_AGENT_OUT) != 'retailer'))

                        if len(offers_for_ts) != 0:
                            sell_price_for_ts = int(offers_for_ts.select(pl.col(c.TC_PRICE_OUT).sum()).item() /
                                                    offers_for_ts.select(pl.col(c.TC_ENERGY_OUT).sum()).item())

                            market_price = market_price.with_columns(pl.when(pl.col(c.TC_TIMESTAMP) == ts_)
                                                                     .then(sell_price_for_ts)
                                                                     .otherwise(pl.col('new_target_sell'))
                                                                     .alias('new_target_sell'))
=======
                local_market_key = f'{market.market_name}_{c.TT_MARKET}'  # key of local market for lookup in forecaster

                # TODO: calculate the new market price, the result should be in this format:
                # 'new_target' column should contain market price
                market_price = pl.DataFrame(schema={c.TC_TIMESTAMP: pl.Datetime(time_unit='ns', time_zone='UTC'),
                                                    'new_target': pl.Int64})
>>>>>>> 85bfaf4e

                for agents in self.agents.values():
                    for agent in agents.values():
                        # print(f'updating local market for agent {agent.agent_id}')
                        old_target = agent.forecaster.train_data[market_key][c.K_TARGET]

                        # replace a part of the old target with new target
                        new_target = old_target.join(market_price, on=c.TC_TIMESTAMP, how='left')
                        new_target = new_target.with_columns(pl.when(pl.col('new_target_buy').is_null())
                                                             .then(pl.col('energy_price_buy'))
                                                             .otherwise(pl.col('new_target_buy'))
                                                             .alias('energy_price_buy'))
                        new_target = new_target.with_columns(pl.when(pl.col('new_target_sell').is_null())
                                                             .then(pl.col('energy_price_sell'))
                                                             .otherwise(pl.col('new_target_sell'))
                                                             .alias('energy_price_sell'))

                        # delete unnecessary column
                        new_target = new_target.drop('new_target_buy', 'new_target_sell')

                        # update forecaster
                        agent.forecaster.update_forecaster(id=market_key, dataframe=new_target, target=True)

    def __register_all_agents(self):
        """
        Register all agents for this region.

        This function loop through the agents path of this region and write each agent and its data to an AgentDB
        object. The AgentDB objects will be stored in the dict self.agents with first level keys agent types and
        second level keys agent ids.

        """
        agents_types = f.get_all_subdirectories(os.path.join(self.region_path, 'agents'))
        for agents_type in agents_types:
            # register agents for each type
            self.agents[agents_type] = {}
            agents = f.get_all_subdirectories(os.path.join(self.region_path, 'agents', agents_type))
            if agents:
                for agent in agents:
                    sub_agents = f.get_all_subdirectories(os.path.join(self.region_path, 'agents', agents_type, agent))
                    self.agents[agents_type][agent] = AgentDB(
                        path=os.path.join(self.region_path, 'agents', agents_type, agent),
                        agent_type=agents_type,
                        agent_id=agent)
                    if sub_agents is None:
                        self.agents[agents_type][agent].register_agent()
                    else:
                        for sub_agent in sub_agents:
                            self.agents[agents_type][agent].register_sub_agent(id=sub_agent,
                                                                               path=os.path.join(self.region_path,
                                                                                                 'agents', agents_type,
                                                                                                 agent, sub_agent))

    def __register_all_markets(self):
        """
        Register all markets for this region.

        This function loop through the markets path of this region and write each market and its data to an MarketDB
        object. The MarketDB objects will be stored in the dict self.markets with first level keys market types and
        second level keys market names.

        """
        markets_types = f.get_all_subdirectories(os.path.join(self.region_path, 'markets'))
        for markets_type in markets_types:
            self.markets[markets_type] = {}
            markets = f.get_all_subdirectories(os.path.join(self.region_path, 'markets', markets_type))
            for market in markets:
                self.markets[markets_type][market] = MarketDB(market_type=markets_type, name=market,
                                                              market_path=os.path.join(self.region_path, 'markets',
                                                                                       markets_type, market),
                                                              retailer_path=os.path.join(self.region_path, 'retailers',
                                                                                         markets_type, market))
                self.markets[markets_type][market].register_market()

    def __save_all_agents(self):
        """
        Save all agents for this region.

        This function loop through the agents dict of this region and save each AgentDB object to the corresponding
        path.

        """

        for agents_type, agents in self.agents.items():
            for agent_id, agentDB in agents.items():
                # Path to save results to
                path = os.path.join(self.region_save, 'agents', agents_type, agent_id)

                # Save agent data
                agentDB.save_agent(path)
                # TODO: Add subagent functionality

    def __save_all_markets(self):
        """
        Save all markets for this region.

        This function loop through the markets dict of this region and save each MarketDB object to the corresponding
        path.

        """
        for markets_type, markets in self.markets.items():
            for market_name, marketDB in markets.items():
                # Path to save results to
                path = os.path.join(self.region_save, 'markets', markets_type, market_name)

                # Save market data
                marketDB.save_market(path, save_all=True)<|MERGE_RESOLUTION|>--- conflicted
+++ resolved
@@ -78,8 +78,7 @@
         """
         for markets in self.markets.values():
             for market in markets.values():
-<<<<<<< HEAD
-                market_key = market.market_name + '_wholesale'  # TODO: give a proper key for corresponding market
+                local_market_key = f'{market.market_name}_{c.TT_MARKET}'  # key of local market for lookup in forecaster
 
                 # initialize
                 unique_timestep_bids = market.bids_cleared.select(c.TC_TIMESTEP).unique()
@@ -117,14 +116,6 @@
                                                                      .then(sell_price_for_ts)
                                                                      .otherwise(pl.col('new_target_sell'))
                                                                      .alias('new_target_sell'))
-=======
-                local_market_key = f'{market.market_name}_{c.TT_MARKET}'  # key of local market for lookup in forecaster
-
-                # TODO: calculate the new market price, the result should be in this format:
-                # 'new_target' column should contain market price
-                market_price = pl.DataFrame(schema={c.TC_TIMESTAMP: pl.Datetime(time_unit='ns', time_zone='UTC'),
-                                                    'new_target': pl.Int64})
->>>>>>> 85bfaf4e
 
                 for agents in self.agents.values():
                     for agent in agents.values():
