--- conflicted
+++ resolved
@@ -6,15 +6,10 @@
 
 import logging
 import os
-<<<<<<< HEAD
 import pandas as pd
 import polars as pl
-=======
 import warnings
-
->>>>>>> ecd4b012
 import pandapower as pp
-import pandas as pd
 
 from hamlet import constants as c
 from hamlet import functions as f
@@ -142,15 +137,9 @@
             path: path to save the grid results to.
 
         """
-<<<<<<< HEAD
-        # save pandapower grid object
-        pp.to_excel(self.grid, os.path.join(path, self.grid_config['generation']['file']['file']))
-=======
-
         # save pandapower grid object (warnings are turned off due to an issue in pandapower)
         logging.getLogger("pandapower.io_utils").setLevel(logging.ERROR)
-        pp.to_excel(self.grid, os.path.join(path, self.grid_config['file']['file']))
->>>>>>> ecd4b012
+        pp.to_excel(self.grid, os.path.join(path, self.grid_config['generation'][self.grid_config['method']]['file']))
 
         # save grid simulation results
         for key, data in self.results.items():
