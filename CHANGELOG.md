--- conflicted
+++ resolved
@@ -9,13 +9,10 @@
 ---
 
 ## [Unreleased]
-<<<<<<< HEAD
+### Added
+- Added the readthedocs file to generate the website on the GitHub repo (!172).
 ### Fixed
 - Fixed a bug in the example `create_scenario_with_grid` (!170)
-=======
-### Added
-- Added the readthedocs file to generate the website on the GitHub repo (!172).
->>>>>>> 6457c721
 
 ## [Version 1.0.0] - 2025-03-28
 ### Added
